﻿<Project Sdk="Microsoft.NET.Sdk">

  <PropertyGroup>
    <TargetFrameworks>$(PackageTargetFrameworks)</TargetFrameworks>
    <EnableDefaultCompileItems>false</EnableDefaultCompileItems>
    <GenerateDocumentationFile>true</GenerateDocumentationFile>
<<<<<<< HEAD
=======
    <ProduceReferenceAssembly>true</ProduceReferenceAssembly>
>>>>>>> 522cda88
    <Deterministic>true</Deterministic>

    <Description>Built-in, generic middlewares for FSharp.Data.GraphQL.Server Executor</Description>

    <!--<AssemblyOriginatorKeyFile>..\..\FSharp.Data.GraphQL.snk</AssemblyOriginatorKeyFile>
    <SignAssembly>true</SignAssembly>
    <PublicSign Condition=" '$(OS)' != 'Windows_NT' ">true</PublicSign>-->
  </PropertyGroup>

  <ItemGroup>
<<<<<<< HEAD
=======
    <PackageReference Include="FSharp.Control.Reactive" />
    <PackageReference Include="System.Reactive" />
  </ItemGroup>

  <ItemGroup>
>>>>>>> 522cda88
    <Compile Include="ObjectListFilter.fs" />
    <Compile Include="TypeSystemExtensions.fs" />
    <Compile Include="SchemaDefinitions.fs" />
    <Compile Include="MiddlewareDefinitions.fs" />
    <Compile Include="DefineExtensions.fs" />
  </ItemGroup>

  <ItemGroup>
<<<<<<< HEAD
    <ProjectReference Include="..\FSharp.Data.GraphQL.Server\FSharp.Data.GraphQL.Server.fsproj" />
    <ProjectReference Include="..\FSharp.Data.GraphQL.Shared\FSharp.Data.GraphQL.Shared.fsproj" />
=======
    <ProjectReference Condition="$(IsNuGet) == ''" Include="..\FSharp.Data.GraphQL.Shared\FSharp.Data.GraphQL.Shared.fsproj" />
    <ProjectReference Condition="$(IsNuGet) == ''" Include="..\FSharp.Data.GraphQL.Server\FSharp.Data.GraphQL.Server.fsproj" />
    <PackageReference Condition="$(IsNuGet) != ''" Include="FSharp.Data.GraphQL.Shared" VersionOverride="$(Version)" />
    <PackageReference Condition="$(IsNuGet) != ''" Include="FSharp.Data.GraphQL.Server" VersionOverride="$(Version)" />
>>>>>>> 522cda88
  </ItemGroup>
</Project><|MERGE_RESOLUTION|>--- conflicted
+++ resolved
@@ -4,10 +4,7 @@
     <TargetFrameworks>$(PackageTargetFrameworks)</TargetFrameworks>
     <EnableDefaultCompileItems>false</EnableDefaultCompileItems>
     <GenerateDocumentationFile>true</GenerateDocumentationFile>
-<<<<<<< HEAD
-=======
     <ProduceReferenceAssembly>true</ProduceReferenceAssembly>
->>>>>>> 522cda88
     <Deterministic>true</Deterministic>
 
     <Description>Built-in, generic middlewares for FSharp.Data.GraphQL.Server Executor</Description>
@@ -18,14 +15,11 @@
   </PropertyGroup>
 
   <ItemGroup>
-<<<<<<< HEAD
-=======
     <PackageReference Include="FSharp.Control.Reactive" />
     <PackageReference Include="System.Reactive" />
   </ItemGroup>
 
   <ItemGroup>
->>>>>>> 522cda88
     <Compile Include="ObjectListFilter.fs" />
     <Compile Include="TypeSystemExtensions.fs" />
     <Compile Include="SchemaDefinitions.fs" />
@@ -34,14 +28,9 @@
   </ItemGroup>
 
   <ItemGroup>
-<<<<<<< HEAD
-    <ProjectReference Include="..\FSharp.Data.GraphQL.Server\FSharp.Data.GraphQL.Server.fsproj" />
-    <ProjectReference Include="..\FSharp.Data.GraphQL.Shared\FSharp.Data.GraphQL.Shared.fsproj" />
-=======
     <ProjectReference Condition="$(IsNuGet) == ''" Include="..\FSharp.Data.GraphQL.Shared\FSharp.Data.GraphQL.Shared.fsproj" />
     <ProjectReference Condition="$(IsNuGet) == ''" Include="..\FSharp.Data.GraphQL.Server\FSharp.Data.GraphQL.Server.fsproj" />
     <PackageReference Condition="$(IsNuGet) != ''" Include="FSharp.Data.GraphQL.Shared" VersionOverride="$(Version)" />
     <PackageReference Condition="$(IsNuGet) != ''" Include="FSharp.Data.GraphQL.Server" VersionOverride="$(Version)" />
->>>>>>> 522cda88
   </ItemGroup>
 </Project>