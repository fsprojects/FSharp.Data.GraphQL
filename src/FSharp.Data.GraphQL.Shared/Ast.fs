--- conflicted
+++ resolved
@@ -1,6 +1,7 @@
-﻿/// The MIT License (MIT)
-/// Copyright (c) 2016 Bazinga Technologies Inc
-/// Copyright (c) 2019 Logibit AB
+﻿// The MIT License (MIT)
+// Copyright (c) 2016 Bazinga Technologies Inc
+// Copyright (c) 2019 Henrik Feldt
+
 namespace FSharp.Data.GraphQL.Ast
 
 open System
@@ -42,45 +43,12 @@
 /// 2.6 Arguments
 /// Fields are conceptually functions which return values, and occasionally accept arguments which alter their behavior. These arguments often map directly to function arguments within a GraphQL server’s implementation.
 /// https://graphql.github.io/graphql-spec/June2018/#sec-Language.Arguments
-type Argument = {
-    Name: string
-    Value: Value
-}
-
-<<<<<<< HEAD
-and Definition =
-    | OperationDefinition of OperationDefinition
-    | FragmentDefinition of FragmentDefinition
-    member x.Name =
-        match x with
-        | OperationDefinition op -> op.Name
-        | FragmentDefinition frag -> frag.Name
-    member x.Directives =
-        match x with
-        | OperationDefinition op -> op.Directives
-        | FragmentDefinition frag -> frag.Directives
-    member x.SelectionSet =
-        match x with
-        | OperationDefinition op -> op.SelectionSet
-        | FragmentDefinition frag -> frag.SelectionSet
-
-/// 2.2.1 Operations
-and OperationDefinition =
-    {
-        OperationType: OperationType
-        Name: string option
-        VariableDefinitions: VariableDefinition list
-        Directives: Directive list
-        SelectionSet: Selection list
-    }
-    member x.IsShortHandQuery =
-        x.OperationType = Query && x.Name.IsNone && x.VariableDefinitions.IsEmpty && x.Directives.IsEmpty
-
-and OperationType =
-    | Query
-    | Mutation
-    | Subscription
-=======
+type Argument =
+    {
+        Name: string
+        Value: Value
+    }
+
 /// 2.2.10 Directives
 type Directive =
     {
@@ -90,20 +58,21 @@
     member x.If = x.Arguments |> List.find (fun arg -> arg.Name = "if")
 
 /// 2.2.6 Fragments
-type FragmentSpread = {
-    Name: string
-    Directives: Directive list
-}
-
-type FragmentDefinition = {
-    Name: string option
-    /// 2.2.6.1 Type Conditions
-    TypeCondition: string option
-    Directives: Directive list
-    SelectionSet: Selection list
-}
-
->>>>>>> 32dfb994
+type FragmentSpread =
+    {
+        Name: string
+        Directives: Directive list
+    }
+
+type FragmentDefinition =
+    {
+        Name: string option
+        /// 2.2.6.1 Type Conditions
+        TypeCondition: string option
+        Directives: Directive list
+        SelectionSet: Selection list
+    }
+
 
 /// 2.2.2 Selection Sets
 and Selection =
@@ -132,61 +101,9 @@
         | Some alias -> alias
         | None -> x.Name
 
-<<<<<<< HEAD
-/// 2.2.4 Arguments
-and Argument = {
-    Name: string
-    Value: Value
-}
-
-/// 2.2.6 Fragments
-and FragmentSpread = {
-    Name: string
-    Directives: Directive list
-}
-
-and FragmentDefinition = {
-    Name: string option
-    /// 2.2.6.1 Type Conditions
-    TypeCondition: string option
-    Directives: Directive list
-    SelectionSet: Selection list
-}
-
-/// 2.9 Input Values
-and Value =
-    /// 2.9.1 Int Value
-    | IntValue of int64
-    /// 2.9.2 Float Value
-    | FloatValue of double
-    /// 2.9.3 Boolean Value
-    | BooleanValue of bool
-    /// 2.9.4 String Value
-    | StringValue of string
-    /// 2.9.5 Null Value
-    | NullValue
-    /// 2.9.6 Enum Value
-    | EnumValue of string
-    /// 2.9.7 List Value
-    | ListValue of Value list
-    /// 2.9.8 Input Object Values
-    | ObjectValue of Map<string, Value>
-    /// 2.10 Variables
-    | Variable of string
-
-/// 2.2.8 Variables
-and VariableDefinition =
-    { VariableName: string
-      Type: InputType
-      DefaultValue: Value option }
-
-/// 2.2.9 Input Types
-and InputType =
-=======
 
 /// 2.2.9 Input Types
 type InputType =
->>>>>>> 32dfb994
     | NamedType of string
     | ListType of InputType
     | NonNullType of InputType
@@ -197,38 +114,38 @@
             | NonNullType inner -> (str inner) + "!"
         str x
 
-<<<<<<< HEAD
-/// 2.2.10 Directives
-and Directive =
-=======
 
 
 /// 2.2.8 Variables
 type VariableDefinition =
-    { VariableName: string
-      Type: InputType
-      DefaultValue: Value option }
+    {
+        VariableName: string
+        Type: InputType
+        DefaultValue: Value option
+    }
 
 //NOTE: For references, see https://facebook.github.io/graphql/
 /// 2.3 Operations
-type OperationDefinition = {
-    /// Defaults to `query`; "query shorthand"
-    OperationType: OperationType
-    Name: string option
-    /// May be empty
-    VariableDefinitions: VariableDefinition list
-    /// May be empty
-    Directives: Directive list
-    /// May not be empty
-    SelectionSet: Selection list
-}
+type OperationDefinition =
+    {
+        /// Defaults to `query`; "query shorthand"
+        OperationType: OperationType
+        Name: string option
+        /// May be empty
+        VariableDefinitions: VariableDefinition list
+        /// May be empty
+        Directives: Directive list
+        /// May not be empty
+        SelectionSet: Selection list
+    }
+    member x.IsShortHandQuery =
+        x.OperationType = Query && x.Name.IsNone && x.VariableDefinitions.IsEmpty && x.Directives.IsEmpty
 
 type InputDefinition = string
 
 /// GraphQL field input definition. Can be used as fields for
 /// input objects or as arguments for any ordinary field definition.
 type InputFieldDefinition =
->>>>>>> 32dfb994
     {
         /// Name of the input field / argument.
         Name : string
@@ -241,61 +158,68 @@
     }
 
 /// https://graphql.github.io/graphql-spec/June2018/#sec-Language.Operations
-type OperationTypeDefinition = {
-    NamedType: string
-    Operation: OperationType
-}
+type OperationTypeDefinition =
+    {
+        NamedType: string
+        Operation: OperationType
+    }
 
 /// A GraphQL service’s collective type system capabilities are referred to as that service’s “schema”. A schema is defined in terms of the types and directives it supports as well as the root operation types for each kind of operation: query, mutation, and subscription; this determines the place in the type system where those operations begin.
 /// A GraphQL schema must itself be internally valid. This section describes the rules for this validation process where relevant.
 /// https://graphql.github.io/graphql-spec/June2018/#SchemaDefinition
-type SchemaDefinition = {
-    Directives: Directive list
-    OperationTypes: OperationTypeDefinition
-}
-
-type InputValueDefinition = {
-    Description: string option
-    Name: string
-    Type: InputType
-    DefaultValue: Value option
-}
+type SchemaDefinition =
+    {
+        Directives: Directive list
+        OperationTypes: OperationTypeDefinition
+    }
+
+type InputValueDefinition =
+    {
+        Description: string option
+        Name: string
+        Type: InputType
+        DefaultValue: Value option
+    }
 
 /// https://graphql.github.io/graphql-spec/June2018/#FieldDefinition
-type FieldDefinition = {
-    Description: string option
-    Name: string
-    Arguments: InputValueDefinition []
-    Type: InputType
-    Directives: Directive list
-}
+type FieldDefinition =
+    {
+        Description: string option
+        Name: string
+        Arguments: InputValueDefinition []
+        Type: InputType
+        Directives: Directive list
+    }
 
 // TypeDefinitions:
 
 /// Scalar types represent primitive leaf values in a GraphQL type system. GraphQL responses take the form of a hierarchical tree; the leaves on these trees are GraphQL scalars.
 /// https://graphql.github.io/graphql-spec/June2018/#ScalarTypeDefinition
-type ScalarTypeDefinition = {
-    Description: string option
-    Name: string
-    Directives: Directive list
-}
-
-type ScalarTypeExtension = {
-    Name: string
-    Directives: Directive list
-}
+type ScalarTypeDefinition =
+    {
+        Description: string option
+        Name: string
+        Directives: Directive list
+    }
+
+type ScalarTypeExtension =
+    {
+        Name: string
+        Directives: Directive list
+    }
 
 /// GraphQL queries are hierarchical and composed, describing a tree of information. While Scalar types describe the leaf values of these hierarchical queries, Objects describe the intermediate levels.
 /// https://graphql.github.io/graphql-spec/June2018/#sec-Objects
-type ObjectTypeDefinition = {
-    Description: string option
-    Name: string
-    /// May be empty
-    Interfaces: string []
-    /// May be empty
-    Directives: Directive list
-    Fields: FieldDefinition []
-}
+type ObjectTypeDefinition =
+    {
+        Description: string option
+        Name: string
+        /// May be empty
+        Interfaces: string []
+        /// May be empty
+        Directives: Directive list
+        Fields: FieldDefinition []
+    }
 
 /// Object type extensions are used to represent a type which has been extended from some original type. For example, this might be used to represent local data, or by a GraphQL service which is itself an extension of another GraphQL service.
 ///
@@ -305,90 +229,100 @@
 /// - `Interfaces` is non-empty, and all others may be.
 ///
 /// https://graphql.github.io/graphql-spec/June2018/#ObjectTypeExtension
-type ObjectTypeExtension = {
-    /// May be empty
-    Interfaces: string []
-    /// May be empty
-    Directives: Directive list
-    /// May be empty
-    Fields: FieldDefinition []
-}
+type ObjectTypeExtension =
+    {
+        /// May be empty
+        Interfaces: string []
+        /// May be empty
+        Directives: Directive list
+        /// May be empty
+        Fields: FieldDefinition []
+    }
 
 /// GraphQL interfaces represent a list of named fields and their arguments. GraphQL objects can then implement these interfaces which requires that the object type will define all fields defined by those interfaces.
 /// https://graphql.github.io/graphql-spec/June2018/#InterfaceTypeDefinition
-type InterfaceTypeDefinition = {
-    Description: string option
-    Name: string
-    Directives: Directive list
-    Fields: FieldDefinition []
-}
-
-type InterfaceTypeExtension = {
-    Name: string
-    Directives: Directive list
-    Fields: FieldDefinition []
-}
+type InterfaceTypeDefinition =
+    {
+        Description: string option
+        Name: string
+        Directives: Directive list
+        Fields: FieldDefinition []
+    }
+
+type InterfaceTypeExtension =
+    {
+        Name: string
+        Directives: Directive list
+        Fields: FieldDefinition []
+    }
 
 type UnionMemberType = string
 
 /// GraphQL Unions represent an object that could be one of a list of GraphQL Object types, but provides for no guaranteed fields between those types. They also differ from interfaces in that Object types declare what interfaces they implement, but are not aware of what unions contain them.
 /// https://graphql.github.io/graphql-spec/June2018/#UnionTypeDefinition
-type UnionTypeDefinition = {
-    Description: string option
-    Name: string
-    Directives: Directive list
-    Types: UnionMemberType []
-}
-
-type UnionTypeExtension = {
-    Name: string
-    Directives: Directive list
-    Types: UnionMemberType []
-}
+type UnionTypeDefinition =
+    {
+        Description: string option
+        Name: string
+        Directives: Directive list
+        Types: UnionMemberType []
+    }
+
+type UnionTypeExtension =
+    {
+        Name: string
+        Directives: Directive list
+        Types: UnionMemberType []
+    }
 
 /// Enums are not references for a numeric value, but are unique values in their own right. They may serialize as a string: the name of the represented value.
 /// Most often a name like "BLUE" or "RED".
 /// https://graphql.github.io/graphql-spec/June2018/#EnumValueDefinition
-type EnumValueDefinition = {
-    Description: string option
-    Name: string
-    Directives: Directive list
-}
+type EnumValueDefinition =
+    {
+        Description: string option
+        Name: string
+        Directives: Directive list
+    }
 
 /// GraphQL Enum types, like scalar types, also represent leaf values in a GraphQL type system. However Enum types describe the set of possible values.
 /// https://graphql.github.io/graphql-spec/June2018/#EnumTypeDefinition
-type EnumTypeDefinition = {
-    Description: string option
-    Name: string
-    Directives: Directive list
-    Values: EnumValueDefinition[]
-}
+type EnumTypeDefinition =
+    {
+        Description: string option
+        Name: string
+        Directives: Directive list
+        Values: EnumValueDefinition[]
+    }
 
 /// Enum type extensions are used to represent an enum type which has been extended from some original enum type. For example, this might be used to represent additional local data, or by a GraphQL service which is itself an extension of another GraphQL service.
 /// https://graphql.github.io/graphql-spec/June2018/#sec-Enum-Extensions
-type EnumTypeExtension = {
-    Name: string
-    Directives: Directive list
-    Values: EnumValueDefinition[]
-}
+type EnumTypeExtension =
+    {
+        Name: string
+        Directives: Directive list
+        Values: EnumValueDefinition[]
+    }
 
 
 /// Fields may accept arguments to configure their behavior. These inputs are often scalars or enums, but they sometimes need to represent more complex values.
 /// https://graphql.github.io/graphql-spec/June2018/#InputObjectTypeDefinition
-type InputObjectTypeDefinition = {
-    Description: string option
-    Name: string
-    Directives: Directive list
-    Fields: InputValueDefinition []
-}
+type InputObjectTypeDefinition =
+    {
+        Description: string option
+        Name: string
+        Directives: Directive list
+        Fields: InputValueDefinition []
+    }
 
 /// 3.10.1 https://graphql.github.io/graphql-spec/June2018/#sec-Input-Object-Extensions
 /// Input object type extensions are used to represent an input object type which has been extended from some original input object type. For example, this might be used by a GraphQL service which is itself an extension of another GraphQL service.
-type InputObjectTypeExtension = {
-    Name: string
-    Directives: Directive list
-    Fields: InputValueDefinition []
-}
+type InputObjectTypeExtension =
+    {
+        Name: string
+        Directives: Directive list
+        Fields: InputValueDefinition []
+    }
 
 type TypeDefinition =
     | ScalarTypeDefinition of ScalarTypeDefinition
@@ -397,8 +331,6 @@
     | UnionTypeDefinition of UnionTypeDefinition
     | EnumTypeDefinition of EnumTypeDefinition
     | InputObjectTypeDefinition of InputObjectTypeDefinition
-<<<<<<< HEAD
-=======
 
 /// Enum describing parts of the GraphQL query document AST, where
 /// related directive is valid to be used.
@@ -430,15 +362,16 @@
 /// https://graphql.github.io/graphql-spec/June2018/#DirectiveDefinition
 /// https://graphql.github.io/graphql-spec/June2018/#sec-Type-System.Directives
 type DirectiveDefinition =
-    { /// Directive's name - it's NOT '@' prefixed.
-      Name : string
-      /// Optional directive description.
-      Description : string option
-      /// Directive location - describes, which part's of the query AST
-      /// are valid places to include current directive to.
-      Locations : DirectiveLocation
-      /// Array of arguments defined within that directive.
-      Args : InputFieldDefinition []
+    {
+        /// Directive's name - it's NOT '@' prefixed.
+        Name : string
+        /// Optional directive description.
+        Description : string option
+        /// Directive location - describes, which part's of the query AST
+        /// are valid places to include current directive to.
+        Locations : DirectiveLocation
+        /// Array of arguments defined within that directive.
+        Args : InputFieldDefinition []
     }
 
 type TypeSystemDefinition =
@@ -510,5 +443,4 @@
 type Document =
     {
         Definitions: Definition list
-    }
->>>>>>> 32dfb994
+    }