﻿<Project Sdk="Microsoft.NET.Sdk">

  <PropertyGroup>
    <TargetFrameworks>netstandard2.0;$(PackageTargetFrameworks)</TargetFrameworks>
    <GenerateDocumentationFile>true</GenerateDocumentationFile>
<<<<<<< HEAD
=======
    <ProduceReferenceAssembly>true</ProduceReferenceAssembly>
>>>>>>> 522cda88
    <Deterministic>true</Deterministic>

    <Description>Shared library for FSharp.Data.GraphQL.Server and FSharp.Data.GraphQL.Cient</Description>

    <!--<AssemblyOriginatorKeyFile>..\..\FSharp.Data.GraphQL.snk</AssemblyOriginatorKeyFile>
    <SignAssembly>true</SignAssembly>
    <PublicSign Condition=" '$(OS)' != 'Windows_NT' ">true</PublicSign>-->
  </PropertyGroup>

  <ItemGroup Label="InternalsVisibleTo">
    <AssemblyAttribute Include="System.Runtime.CompilerServices.InternalsVisibleToAttribute">
      <_Parameter1>FSharp.Data.GraphQL.Server</_Parameter1>
    </AssemblyAttribute>
    <AssemblyAttribute Include="System.Runtime.CompilerServices.InternalsVisibleToAttribute">
      <_Parameter1>FSharp.Data.GraphQL.Client</_Parameter1>
    </AssemblyAttribute>
    <AssemblyAttribute Include="System.Runtime.CompilerServices.InternalsVisibleToAttribute">
      <_Parameter1>FSharp.Data.GraphQL.Client.DesignTime</_Parameter1>
    </AssemblyAttribute>
    <AssemblyAttribute Include="System.Runtime.CompilerServices.InternalsVisibleToAttribute">
      <_Parameter1>FSharp.Data.GraphQL.Tests</_Parameter1>
    </AssemblyAttribute>
  </ItemGroup>

<<<<<<< HEAD
  <ItemGroup>
    <PackageReference Include="FParsec" />
  </ItemGroup>

  <ItemGroup>
    <Compile Include="Diagnostics.fs" />
    <Compile Include="Extensions.fs" />
    <Compile Include="Prolog.fs" />
    <Compile Include="MemoryCache.fs" />
    <Compile Include="Ast.fs" />
    <Compile Include="AsyncVal.fs" />
=======
  <ItemGroup>
    <PackageReference Include="FParsec" />
    <PackageReference Include="FSharp.SystemTextJson" />
    <PackageReference Include="FsToolkit.ErrorHandling" />
    <PackageReference Include="System.Collections.Immutable" />
    <PackageReference Include="System.Text.Json" />
    <PackageReference Condition="'$(TargetFramework)' == 'netstandard2.0'" Include="Portable.System.DateTimeOnly" VersionOverride="7.*" />
    <PackageReference Condition="'$(TargetFramework)' == 'netstandard2.0'" Update="FSharp.Core" VersionOverride="$(FSharpCoreVersion)" />
  </ItemGroup>

  <ItemGroup>
    <Compile Include="Helpers\Diagnostics.fs" />
    <Compile Include="Helpers\ObjAndStructConversions.fs" />
    <Compile Include="Helpers\Extensions.fs" />
    <Compile Include="Helpers\Reflection.fs" />
    <Compile Include="Helpers\MemoryCache.fs" />
    <Compile Include="Errors.fs" />
    <Compile Include="Exception.fs" />
>>>>>>> 522cda88
    <Compile Include="ValidationTypes.fs" />
    <Compile Include="AsyncVal.fs" />
    <Compile Include="Ast.fs" />
    <Compile Include="AstExtensions.fs" />
    <Compile Include="TypeSystem.fs" />
    <Compile Include="SchemaDefinitions.fs" />
    <Compile Include="SchemaDefinitionsExtensions.fs" />
    <Compile Include="IntrospectionQuery.fs" />
    <Compile Include="Introspection.fs" />
    <Compile Include="Validation.fs" />
    <Compile Include="ValidationResultCache.fs" />
    <Compile Include="Parser.fs" />
<<<<<<< HEAD
    <Compile Include="TypeSystemExtensions.fs" />
    <Compile Include="AstExtensions.fs" />
  </ItemGroup>
=======
  </ItemGroup>

>>>>>>> 522cda88
</Project><|MERGE_RESOLUTION|>--- conflicted
+++ resolved
@@ -3,10 +3,7 @@
   <PropertyGroup>
     <TargetFrameworks>netstandard2.0;$(PackageTargetFrameworks)</TargetFrameworks>
     <GenerateDocumentationFile>true</GenerateDocumentationFile>
-<<<<<<< HEAD
-=======
     <ProduceReferenceAssembly>true</ProduceReferenceAssembly>
->>>>>>> 522cda88
     <Deterministic>true</Deterministic>
 
     <Description>Shared library for FSharp.Data.GraphQL.Server and FSharp.Data.GraphQL.Cient</Description>
@@ -31,19 +28,6 @@
     </AssemblyAttribute>
   </ItemGroup>
 
-<<<<<<< HEAD
-  <ItemGroup>
-    <PackageReference Include="FParsec" />
-  </ItemGroup>
-
-  <ItemGroup>
-    <Compile Include="Diagnostics.fs" />
-    <Compile Include="Extensions.fs" />
-    <Compile Include="Prolog.fs" />
-    <Compile Include="MemoryCache.fs" />
-    <Compile Include="Ast.fs" />
-    <Compile Include="AsyncVal.fs" />
-=======
   <ItemGroup>
     <PackageReference Include="FParsec" />
     <PackageReference Include="FSharp.SystemTextJson" />
@@ -62,7 +46,6 @@
     <Compile Include="Helpers\MemoryCache.fs" />
     <Compile Include="Errors.fs" />
     <Compile Include="Exception.fs" />
->>>>>>> 522cda88
     <Compile Include="ValidationTypes.fs" />
     <Compile Include="AsyncVal.fs" />
     <Compile Include="Ast.fs" />
@@ -75,12 +58,6 @@
     <Compile Include="Validation.fs" />
     <Compile Include="ValidationResultCache.fs" />
     <Compile Include="Parser.fs" />
-<<<<<<< HEAD
-    <Compile Include="TypeSystemExtensions.fs" />
-    <Compile Include="AstExtensions.fs" />
-  </ItemGroup>
-=======
   </ItemGroup>
 
->>>>>>> 522cda88
 </Project>