﻿<Project Sdk="Microsoft.NET.Sdk">

  <PropertyGroup>
    <OutputType>Library</OutputType>
    <TargetFramework>netstandard2.0</TargetFramework>
    <DefineConstants>IS_DESIGNTIME;NO_GENERATIVE;$(DefineConstants)</DefineConstants>
    <Optimize>true</Optimize>
    <Tailcalls>true</Tailcalls>
    <CopyLocalLockFileAssemblies>true</CopyLocalLockFileAssemblies>
    <GenerateDocumentationFile>false</GenerateDocumentationFile>
<<<<<<< HEAD
    <OutputPath>..\FSharp.Data.GraphQL.Client\bin\$(Configuration)\typeproviders\fsharp41\</OutputPath>
=======
    <BaseOutputPath Condition="$(IsNuGet) == ''">..\FSharp.Data.GraphQL.Client\bin</BaseOutputPath>
>>>>>>> 522cda88

    <Description>FSharp implementation of Facebook GraphQL query language (Client)</Description>
  </PropertyGroup>

  <ItemGroup>
<<<<<<< HEAD
    <PackageReference Update="FSharp.Core">
      <ExcludeAssets>all</ExcludeAssets>
    </PackageReference>
    <PackageReference Include="FSharp.TypeProviders.SDK" VersionOverride="8.0.2">
      <PrivateAssets>all</PrivateAssets>
    </PackageReference>
    <PackageReference Include="FParsec" />
    <PackageReference Include="Microsoft.Extensions.Http" />
=======
    <PackageReference Update="FSharp.Core" VersionOverride="$(FSharpCoreVersion)">
      <PrivateAssets>all</PrivateAssets>
      <ExcludeAssets>contentFiles;runtime</ExcludeAssets>
    </PackageReference>
    <PackageReference Include="FSharp.TypeProviders.SDK" VersionOverride="8.0.2" />
    <PackageReference Include="FParsec" />
    <PackageReference Include="Microsoft.Extensions.Http">
      <PrivateAssets>all</PrivateAssets>
    </PackageReference>
>>>>>>> 522cda88
  </ItemGroup>

  <ItemGroup>
    <Compile Include="..\FSharp.Data.GraphQL.Client\MimeTypes.fs" />
    <Compile Include="..\FSharp.Data.GraphQL.Client\TextConversions.fs" />
    <Compile Include="..\FSharp.Data.GraphQL.Client\JsonValue.fs" />
    <Compile Include="..\FSharp.Data.GraphQL.Client\Extensions.fs" />
    <Compile Include="..\FSharp.Data.GraphQL.Client\Schema.fs" />
    <Compile Include="..\FSharp.Data.GraphQL.Client\ReflectionPatterns.fs" />
    <Compile Include="..\FSharp.Data.GraphQL.Client\Upload.fs" />
    <Compile Include="..\FSharp.Data.GraphQL.Client\Serialization.fs" />
    <Compile Include="..\FSharp.Data.GraphQL.Client\Locations.fs" />
    <Compile Include="..\FSharp.Data.GraphQL.Client\BaseTypes.fs" />
    <Compile Include="..\FSharp.Data.GraphQL.Client\GraphQLClientConnection.fs" />
    <Compile Include="..\FSharp.Data.GraphQL.Client\GraphQLClient.fs" />
    <Compile Include="..\FSharp.Data.GraphQL.Client\GraphQLProviderRuntimeContext.fs" />
    <Compile Include="DesignTimeCache.fs" />
    <Compile Include="ProvidedTypesHelper.fs" />
    <Compile Include="GraphQLProvider.DesignTime.fs" />
  </ItemGroup>

  <ItemGroup>
<<<<<<< HEAD
    <ProjectReference Include="..\FSharp.Data.GraphQL.Shared\FSharp.Data.GraphQL.Shared.fsproj" />
=======
    <PackageReference Condition="$(IsNuGet) != ''" Include="FSharp.Data.GraphQL.Shared" VersionOverride="$(Version)" />
    <ProjectReference Condition="$(IsNuGet) == ''" Include="..\FSharp.Data.GraphQL.Shared\FSharp.Data.GraphQL.Shared.fsproj" />
>>>>>>> 522cda88
  </ItemGroup>
</Project><|MERGE_RESOLUTION|>--- conflicted
+++ resolved
@@ -8,26 +8,12 @@
     <Tailcalls>true</Tailcalls>
     <CopyLocalLockFileAssemblies>true</CopyLocalLockFileAssemblies>
     <GenerateDocumentationFile>false</GenerateDocumentationFile>
-<<<<<<< HEAD
-    <OutputPath>..\FSharp.Data.GraphQL.Client\bin\$(Configuration)\typeproviders\fsharp41\</OutputPath>
-=======
     <BaseOutputPath Condition="$(IsNuGet) == ''">..\FSharp.Data.GraphQL.Client\bin</BaseOutputPath>
->>>>>>> 522cda88
 
     <Description>FSharp implementation of Facebook GraphQL query language (Client)</Description>
   </PropertyGroup>
 
   <ItemGroup>
-<<<<<<< HEAD
-    <PackageReference Update="FSharp.Core">
-      <ExcludeAssets>all</ExcludeAssets>
-    </PackageReference>
-    <PackageReference Include="FSharp.TypeProviders.SDK" VersionOverride="8.0.2">
-      <PrivateAssets>all</PrivateAssets>
-    </PackageReference>
-    <PackageReference Include="FParsec" />
-    <PackageReference Include="Microsoft.Extensions.Http" />
-=======
     <PackageReference Update="FSharp.Core" VersionOverride="$(FSharpCoreVersion)">
       <PrivateAssets>all</PrivateAssets>
       <ExcludeAssets>contentFiles;runtime</ExcludeAssets>
@@ -37,7 +23,6 @@
     <PackageReference Include="Microsoft.Extensions.Http">
       <PrivateAssets>all</PrivateAssets>
     </PackageReference>
->>>>>>> 522cda88
   </ItemGroup>
 
   <ItemGroup>
@@ -60,11 +45,7 @@
   </ItemGroup>
 
   <ItemGroup>
-<<<<<<< HEAD
-    <ProjectReference Include="..\FSharp.Data.GraphQL.Shared\FSharp.Data.GraphQL.Shared.fsproj" />
-=======
     <PackageReference Condition="$(IsNuGet) != ''" Include="FSharp.Data.GraphQL.Shared" VersionOverride="$(Version)" />
     <ProjectReference Condition="$(IsNuGet) == ''" Include="..\FSharp.Data.GraphQL.Shared\FSharp.Data.GraphQL.Shared.fsproj" />
->>>>>>> 522cda88
   </ItemGroup>
 </Project>