﻿<Project Sdk="Microsoft.NET.Sdk">

  <PropertyGroup>
<<<<<<< HEAD
    <TargetFramework>netstandard2.0</TargetFramework>
    <GenerateDocumentationFile>true</GenerateDocumentationFile>
=======
    <TargetFrameworks>$(PackageTargetFrameworks)</TargetFrameworks>
    <GenerateDocumentationFile>true</GenerateDocumentationFile>
    <ProduceReferenceAssembly>true</ProduceReferenceAssembly>
>>>>>>> 522cda88
    <Deterministic>true</Deterministic>

    <Description>FSharp implementation of Facebook GraphQL query language (Server)</Description>

    <!--<AssemblyOriginatorKeyFile>..\..\FSharp.Data.GraphQL.snk</AssemblyOriginatorKeyFile>
    <SignAssembly>true</SignAssembly>
    <PublicSign Condition=" '$(OS)' != 'Windows_NT' ">true</PublicSign>-->
  </PropertyGroup>

<<<<<<< HEAD
  <ItemGroup>
    <None Include="..\..\icon.png" Pack="true" PackagePath="" Visible="False" />
    <None Include="..\..\README.md" Pack="true" PackagePath="" Visible="False" />
  </ItemGroup>

=======
>>>>>>> 522cda88
  <ItemGroup Label="InternalsVisibleTo">
    <AssemblyAttribute Include="System.Runtime.CompilerServices.InternalsVisibleToAttribute">
      <_Parameter1>FSharp.Data.GraphQL.Benchmarks</_Parameter1>
    </AssemblyAttribute>
    <AssemblyAttribute Include="System.Runtime.CompilerServices.InternalsVisibleToAttribute">
      <_Parameter1>FSharp.Data.GraphQL.Tests</_Parameter1>
    </AssemblyAttribute>
  </ItemGroup>

  <ItemGroup>
<<<<<<< HEAD
    <PackageReference Include="FParsec" />
=======
    <PackageReference Include="FSharp.Control.Reactive" />
>>>>>>> 522cda88
    <PackageReference Include="System.Reactive" />
  </ItemGroup>

  <ItemGroup>
    <Compile Include="ReflectionHelper.fs" />
    <Compile Include="ErrorTypes.fs" />
    <Compile Include="ErrorMessages.fs" />
    <Compile Include="ErrorsProcessing.fs" />
    <Compile Include="Exceptions.fs" />
    <Compile Include="TypeSystem.fs" />
    <Compile Include="Values.fs" />
    <Compile Include="Planning.fs" />
    <Compile Include="ObservableExtensions.fs" />
    <Compile Include="IO.fs" />
    <Compile Include="Execution.fs" />
    <Compile Include="Executor.fs" />
    <Compile Include="Schema.fs" />
    <Compile Include="Linq.fs" />
    <Compile Include="DefineExtensions.fs" />
<<<<<<< HEAD
    <Compile Include="Relay/Node.fs" />
    <Compile Include="Relay/Connections.fs" />
=======
>>>>>>> 522cda88
  </ItemGroup>

  <ItemGroup>
    <PackageReference Condition="$(IsNuGet) != ''" Include="FSharp.Data.GraphQL.Shared" VersionOverride="$(Version)" />
    <ProjectReference Condition="$(IsNuGet) == ''" Include="..\FSharp.Data.GraphQL.Shared\FSharp.Data.GraphQL.Shared.fsproj" />
  </ItemGroup>
<<<<<<< HEAD
=======

>>>>>>> 522cda88
</Project><|MERGE_RESOLUTION|>--- conflicted
+++ resolved
@@ -1,14 +1,9 @@
 ﻿<Project Sdk="Microsoft.NET.Sdk">
 
   <PropertyGroup>
-<<<<<<< HEAD
-    <TargetFramework>netstandard2.0</TargetFramework>
-    <GenerateDocumentationFile>true</GenerateDocumentationFile>
-=======
     <TargetFrameworks>$(PackageTargetFrameworks)</TargetFrameworks>
     <GenerateDocumentationFile>true</GenerateDocumentationFile>
     <ProduceReferenceAssembly>true</ProduceReferenceAssembly>
->>>>>>> 522cda88
     <Deterministic>true</Deterministic>
 
     <Description>FSharp implementation of Facebook GraphQL query language (Server)</Description>
@@ -18,14 +13,6 @@
     <PublicSign Condition=" '$(OS)' != 'Windows_NT' ">true</PublicSign>-->
   </PropertyGroup>
 
-<<<<<<< HEAD
-  <ItemGroup>
-    <None Include="..\..\icon.png" Pack="true" PackagePath="" Visible="False" />
-    <None Include="..\..\README.md" Pack="true" PackagePath="" Visible="False" />
-  </ItemGroup>
-
-=======
->>>>>>> 522cda88
   <ItemGroup Label="InternalsVisibleTo">
     <AssemblyAttribute Include="System.Runtime.CompilerServices.InternalsVisibleToAttribute">
       <_Parameter1>FSharp.Data.GraphQL.Benchmarks</_Parameter1>
@@ -36,11 +23,7 @@
   </ItemGroup>
 
   <ItemGroup>
-<<<<<<< HEAD
-    <PackageReference Include="FParsec" />
-=======
     <PackageReference Include="FSharp.Control.Reactive" />
->>>>>>> 522cda88
     <PackageReference Include="System.Reactive" />
   </ItemGroup>
 
@@ -60,19 +43,11 @@
     <Compile Include="Schema.fs" />
     <Compile Include="Linq.fs" />
     <Compile Include="DefineExtensions.fs" />
-<<<<<<< HEAD
-    <Compile Include="Relay/Node.fs" />
-    <Compile Include="Relay/Connections.fs" />
-=======
->>>>>>> 522cda88
   </ItemGroup>
 
   <ItemGroup>
     <PackageReference Condition="$(IsNuGet) != ''" Include="FSharp.Data.GraphQL.Shared" VersionOverride="$(Version)" />
     <ProjectReference Condition="$(IsNuGet) == ''" Include="..\FSharp.Data.GraphQL.Shared\FSharp.Data.GraphQL.Shared.fsproj" />
   </ItemGroup>
-<<<<<<< HEAD
-=======
 
->>>>>>> 522cda88
 </Project>