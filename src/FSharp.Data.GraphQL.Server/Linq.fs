--- conflicted
+++ resolved
@@ -409,12 +409,8 @@
         |> Set.map(fun track -> Direct(track, []))
         |> flip Set.difference alreadyFound
     match info.Kind with
-<<<<<<< HEAD
-    | ResolveValue | ResolveEmpty | ResolveNull -> IR(info, tracks, [])
-=======
     | ResolveDeferred inner -> getTracks alreadyFound inner
     | ResolveValue -> IR(info, tracks, [])
->>>>>>> e31cc0fd
     | SelectFields fieldInfos -> IR(info, tracks, fieldInfos |> List.map (getTracks (alreadyFound + tracks)))
     | ResolveCollection inner -> IR(info, tracks, [ getTracks (alreadyFound + tracks) inner ])
     | ResolveAbstraction typeMap -> 
