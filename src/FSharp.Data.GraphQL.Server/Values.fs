--- conflicted
+++ resolved
@@ -1,10 +1,5 @@
-<<<<<<< HEAD
-/// The MIT License (MIT)
-/// Copyright (c) 2016 Bazinga Technologies Inc
-=======
 // The MIT License (MIT)
 // Copyright (c) 2016 Bazinga Technologies Inc
->>>>>>> 522cda88
 
 [<AutoOpen>]
 module internal FSharp.Data.GraphQL.Values
@@ -76,11 +71,7 @@
 
 /// Tries to convert type defined in AST into one of the type defs known in schema.
 let inline tryConvertAst schema ast =
-<<<<<<< HEAD
     let rec convert isNullable (schema : ISchema) (ast : TypeReference) : TypeDef option =
-=======
-    let rec convert isNullable (schema : ISchema) (ast : InputType) : TypeDef option =
->>>>>>> 522cda88
         match ast with
         | NamedType name ->
             match schema.TryFindType name with
@@ -99,37 +90,7 @@
                     upcast i.MakeList().MakeNullable ()
                 else
                     upcast i.MakeList ())
-<<<<<<< HEAD
         | NonNullNameType inner -> convert false schema inner
-
-    convert true schema ast
-
-let inline private notAssignableMsg (innerDef : InputDef) value : string =
-    sprintf "value of type %s is not assignable from %s" innerDef.Type.Name (value.GetType().Name)
-
-let rec internal compileByType (errMsg : string) (inputDef : InputDef) : ExecuteInput =
-    match inputDef with
-    | Scalar scalardef -> variableOrElse (scalardef.CoerceInput >> Option.toObj)
-    | InputObject objdef ->
-        let objtype = objdef.Type
-        let ctor = ReflectionHelper.matchConstructor objtype (objdef.Fields |> Array.map (fun x -> x.Name))
-
-        let mapper =
-            ctor.GetParameters ()
-            |> Array.map (fun param ->
-                match
-                    objdef.Fields
-                    |> Array.tryFind (fun field -> field.Name = param.Name)
-                with
-                | Some x -> x
-                | None ->
-                    failwithf
-                        "Input object '%s' refers to type '%O', but constructor parameter '%s' doesn't match any of the defined input fields"
-                        objdef.Name
-                        objtype
-                        param.Name)
-=======
-        | NonNullType inner -> convert false schema inner
 
     convert true schema ast
 
@@ -206,28 +167,12 @@
             Path = inputObjectPath
             FieldErrorDetails = ValueSome { ObjectDef = objectType; FieldDef = ValueNone }
         }
->>>>>>> 522cda88
 
         fun value variables ->
             match value with
             | ObjectValue props -> result {
                 let argResults =
                     mapper
-<<<<<<< HEAD
-                    |> Array.map (fun field ->
-                        match Map.tryFind field.Name props with
-                        | None -> null
-                        | Some prop -> field.ExecuteInput prop variables)
-
-                let instance = ctor.Invoke (args)
-                instance
-            | Variable variableName ->
-                match Map.tryFind variableName variables with
-                | Some found -> found
-                | None -> null
-            | _ -> null
-    | List (Input innerdef) ->
-=======
                     |> Seq.map (fun struct (field, param) ->
                         match field with
                         | ValueSome field ->
@@ -301,7 +246,6 @@
             | _ -> Ok null
 
     | List (Input innerDef) ->
->>>>>>> 522cda88
         let isArray = inputDef.Type.IsArray
         // TODO: Improve creation of inner
         let inner index = compileByType ((box index) :: inputObjectPath) inputSource (innerDef, innerDef)
@@ -309,10 +253,6 @@
 
         fun value variables ->
             match value with
-<<<<<<< HEAD
-            | ListValue list ->
-                let mappedValues = list |> List.map (fun value -> inner value variables)
-=======
             | ListValue list -> result {
                 let! mappedValues =
                     list
@@ -322,7 +262,6 @@
                     mappedValues
                     |> Seq.map (normalizeOptional innerDef.Type)
                     |> Seq.toList
->>>>>>> 522cda88
 
                 if isArray then
                     return ReflectionHelper.arrayOfList innerDef.Type mappedValues
@@ -332,40 +271,6 @@
             | VariableName variableName -> Ok variables.[variableName]
             | _ -> result {
                 // try to construct a list from single element
-<<<<<<< HEAD
-                let single = inner value variables
-
-                if single = null then
-                    null
-                else if isArray then
-                    ReflectionHelper.arrayOfList innerdef.Type [ single ]
-                else
-                    cons single nil
-    | Nullable (Input innerdef) ->
-        let inner = compileByType errMsg innerdef
-        let some, none, _ = ReflectionHelper.optionOfType innerdef.Type
-
-        fun variables value ->
-            let i = inner variables value
-
-            match i with
-            | null -> none
-            | coerced ->
-                let c = some coerced
-                if c <> null then
-                    c
-                else
-                    raise (GraphQLException (errMsg + notAssignableMsg innerdef coerced))
-    | Enum enumdef ->
-        fun value variables ->
-            match value with
-            | Variable variableName ->
-                match variables.TryFind variableName with
-                | Some var -> var
-                | None -> failwithf "Variable '%s' not supplied.\nVariables: %A" variableName variables
-            | _ ->
-                let coerced = coerceEnumInput value
-=======
                 let! single = inner 0 value variables
 
                 if single = null then
@@ -400,7 +305,6 @@
                     ]
             | _ -> result {
                 let! coerced = coerceEnumInput value
->>>>>>> 522cda88
 
                 match coerced with
                 | null -> return null
@@ -436,131 +340,6 @@
             :> IGQLError
         ]
 
-<<<<<<< HEAD
-let rec private coerceVariableValue isNullable typedef (vardef : VarDef) (input : obj) (errMsg : string) : obj =
-    match typedef with
-    | Scalar scalardef ->
-        match scalardef.CoerceValue input with
-        | None when isNullable -> null
-        | None ->
-            raise (
-                GraphQLException
-                <| errMsg
-                   + (sprintf "expected value of type %s but got None" scalardef.Name)
-            )
-        | Some res -> res
-    | Nullable (Input innerdef) ->
-        let some, none, innerValue = ReflectionHelper.optionOfType innerdef.Type
-        let input = innerValue input
-        let coerced = coerceVariableValue true innerdef vardef input errMsg
-
-        if coerced <> null then
-            let s = some coerced
-
-            if s <> null then
-                s
-            else
-                raise (
-                    GraphQLException
-                    <| errMsg
-                       + (sprintf "value of type %O is not assignable from %O" innerdef.Type (coerced.GetType ()))
-                )
-        else
-            none
-    | List (Input innerdef) ->
-        let cons, nil = ReflectionHelper.listOfType innerdef.Type
-
-        match input with
-        | null when isNullable -> null
-        | null ->
-            raise (
-                GraphQLException
-                <| errMsg
-                   + (sprintf "expected value of type %s, but no value was found." (vardef.TypeDef.ToString ()))
-            )
-        // special case - while single values should be wrapped with a list in this scenario,
-        // string would be treat as IEnumerable and coerced into a list of chars
-        | :? string as s ->
-            let single = coerceVariableValue false innerdef vardef s (errMsg + "element ")
-            cons single nil
-        | :? System.Collections.IEnumerable as iter ->
-            let mapped =
-                iter
-                |> Seq.cast<obj>
-                |> Seq.map (fun elem -> coerceVariableValue false innerdef vardef elem (errMsg + "list element "))
-                //TODO: optimize
-                |> Seq.toList
-                |> List.rev
-                |> List.fold (fun acc coerced -> cons coerced acc) nil
-
-            mapped
-        | other ->
-            raise (
-                GraphQLException
-                <| errMsg
-                   + (sprintf "Cannot coerce value of type '%O' to list." (other.GetType ()))
-            )
-    | InputObject objdef -> coerceVariableInputObject objdef vardef input (errMsg + (sprintf "in input object '%s': " objdef.Name))
-    | Enum enumdef ->
-        match input with
-        | :? string as s -> ReflectionHelper.parseUnion enumdef.Type s
-        | null when isNullable -> null
-        | null ->
-            raise (
-                GraphQLException
-                <| errMsg
-                   + (sprintf "Expected Enum '%s', but no value was found." enumdef.Name)
-            )
-        | u when
-            FSharpType.IsUnion (enumdef.Type)
-            && enumdef.Type = input.GetType ()
-            ->
-            u
-        | o when Enum.IsDefined (enumdef.Type, o) -> o
-        | _ ->
-            raise (
-                GraphQLException
-                <| errMsg
-                   + (sprintf "Cannot coerce value of type '%O' to type Enum '%s'" (input.GetType ()) enumdef.Name)
-            )
-    | _ ->
-        raise (
-            GraphQLException
-            <| errMsg
-               + "Only Scalars, Nullables, Lists and InputObjects are valid type definitions."
-        )
-
-and private coerceVariableInputObject (objdef) (vardef : VarDef) (input : obj) errMsg =
-    //TODO: this should be eventually coerced to complex object
-    match input with
-    | :? Map<string, obj> as map ->
-        let mapped =
-            objdef.Fields
-            |> Array.map (fun field ->
-                let valueFound = Map.tryFind field.Name map |> Option.toObj
-
-                (field.Name, coerceVariableValue false field.TypeDef vardef valueFound (errMsg + (sprintf "in field '%s': " field.Name))))
-            |> Map.ofArray
-
-        upcast mapped
-    | _ -> input
-
-let internal coerceVariable (vardef : VarDef) (inputs) =
-    let vname = vardef.Name
-
-    match Map.tryFind vname inputs with
-    | None ->
-        match vardef.DefaultValue with
-        | Some defaultValue ->
-            let errMsg = (sprintf "Variable '%s': " vname)
-            let executeInput = compileByType errMsg vardef.TypeDef
-            executeInput defaultValue inputs
-        | None ->
-            match vardef.TypeDef with
-            | Nullable _ -> null
-            | _ -> raise (GraphQLException (sprintf "Variable '$%s' of required type %s has no value provided." vname (vardef.TypeDef.ToString ())))
-    | Some input -> coerceVariableValue false vardef.TypeDef vardef input (sprintf "Variable '$%s': " vname)
-=======
     let createNullError typeDef =
         let message =
             match objectFieldErrorDetails with
@@ -717,5 +496,4 @@
                 FieldErrorDetails = ValueSome { ObjectDef = originalObjDef; FieldDef = ValueNone }
             }
             :> IGQLError
-        ]
->>>>>>> 522cda88
+        ]