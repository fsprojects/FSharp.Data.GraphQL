--- conflicted
+++ resolved
@@ -10,18 +10,13 @@
 open Microsoft.Extensions.Configuration
 open Microsoft.Extensions.DependencyInjection
 open Microsoft.Extensions.Logging
-<<<<<<< HEAD
 open System
 open Microsoft.AspNetCore.Server.Kestrel.Core
 open Microsoft.Extensions.Hosting
-=======
-open Microsoft.Extensions.Options
-open Giraffe
->>>>>>> fe8712c2
 
 type Startup private () =
 
-    let rootFactory () : Root =
+    let rootFactory (ctx) : Root =
         { RequestId = Guid.NewGuid().ToString() }
 
     new (configuration: IConfiguration) as this =
@@ -29,16 +24,6 @@
         this.Configuration <- configuration
 
     member _.ConfigureServices(services: IServiceCollection) =
-<<<<<<< HEAD
-        services.AddGiraffe()
-                .Configure(Action<KestrelServerOptions>(fun x -> x.AllowSynchronousIO <- true))
-                .Configure(Action<IISServerOptions>(fun x -> x.AllowSynchronousIO <- true))
-                .AddGraphQLOptions<Root>(
-                    Schema.executor,
-                    rootFactory,
-                    "/ws"
-                )
-=======
         services
             .AddGiraffe()
             .Configure(Action<KestrelServerOptions>(fun x -> x.AllowSynchronousIO <- true))
@@ -62,7 +47,11 @@
             .AddSingleton<Json.ISerializer, SystemTextJson.Serializer>(fun sp ->
                 let options = sp.GetService<IOptions<HttpClientJsonOptions>>()
                 SystemTextJson.Serializer(options.Value.SerializerOptions))
->>>>>>> fe8712c2
+            .AddGraphQLOptions<Root>(
+                Schema.executor,
+                rootFactory,
+                "/ws"
+            )
         |> ignore
 
     member _.Configure(app: IApplicationBuilder, env: IHostEnvironment, applicationLifetime : IHostApplicationLifetime, loggerFactory : ILoggerFactory) =
@@ -79,16 +68,10 @@
         app
             .UseGiraffeErrorHandler(errorHandler)
             .UseWebSockets()
-<<<<<<< HEAD
             .UseWebSocketsForGraphQL<Root>()
             .UseGiraffe (HttpHandlers.handleGraphQL<Root>
                             applicationLifetime.ApplicationStopping
                             (loggerFactory.CreateLogger("HttpHandlers.handlerGraphQL"))
                         )
 
-=======
-            //.UseMiddleware<GraphQLWebSocketMiddleware<Root>>(Schema.executor, fun () -> { RequestId = Guid.NewGuid().ToString() })
-            .UseGiraffe HttpHandlers.webApp
->>>>>>> fe8712c2
-
     member val Configuration : IConfiguration = null with get, set