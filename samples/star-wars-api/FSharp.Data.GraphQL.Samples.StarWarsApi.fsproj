--- conflicted
+++ resolved
@@ -6,38 +6,21 @@
     <EnableDefaultCompileItems>false</EnableDefaultCompileItems>
   </PropertyGroup>
 
-<<<<<<< HEAD
-  <ItemGroup>
-    <PackageReference Include="Giraffe" />
-    <PackageReference Include="Newtonsoft.Json" />
-=======
   <ItemGroup Label="PackageReferences">
     <PackageReference Include="FsToolkit.ErrorHandling.TaskResult" />
     <PackageReference Include="GraphQL.Server.Ui.Playground" />
     <PackageReference Include="GraphQL.Server.Ui.Voyager" />
     <PackageReference Include="HotChocolate.AspNetCore" />
->>>>>>> 522cda88
   </ItemGroup>
 
   <ItemGroup>
     <None Include="ApplicationInsights.config" />
-<<<<<<< HEAD
-    <Compile Include="Helpers.fs" />
-=======
->>>>>>> 522cda88
     <Compile Include="Schema.fs" />
     <None Include="MultipartRequest.fs" />
     <Compile Include="Startup.fs" />
     <Compile Include="Program.fs" />
   </ItemGroup>
 
-<<<<<<< HEAD
-  <ItemGroup>
-    <ProjectReference Include="..\..\src\FSharp.Data.GraphQL.Server.Middleware\FSharp.Data.GraphQL.Server.Middleware.fsproj" />
-    <ProjectReference Include="..\..\src\FSharp.Data.GraphQL.Server\FSharp.Data.GraphQL.Server.fsproj" />
-    <ProjectReference Include="..\..\src\FSharp.Data.GraphQL.Shared\FSharp.Data.GraphQL.Shared.fsproj" />
-  </ItemGroup>
-=======
   <ItemGroup Label="ProjectReferences">
     <ProjectReference Include="..\..\src\FSharp.Data.GraphQL.Server.AspNetCore\FSharp.Data.GraphQL.Server.AspNetCore.fsproj" />
     <ProjectReference Include="..\..\src\FSharp.Data.GraphQL.Server.Middleware\FSharp.Data.GraphQL.Server.Middleware.fsproj" />
@@ -46,5 +29,4 @@
     <ProjectReference Include="..\..\src\FSharp.Data.GraphQL.Shared\FSharp.Data.GraphQL.Shared.fsproj" />
   </ItemGroup>
 
->>>>>>> 522cda88
 </Project>