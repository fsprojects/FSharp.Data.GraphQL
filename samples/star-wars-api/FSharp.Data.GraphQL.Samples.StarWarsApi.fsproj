﻿<Project Sdk="Microsoft.NET.Sdk.Web">

  <PropertyGroup>
    <OutputType>Exe</OutputType>
    <TargetFramework>net6.0</TargetFramework>
    <EnableDefaultCompileItems>false</EnableDefaultCompileItems>
  </PropertyGroup>

  <ItemGroup Label="PackageReferences">
    <PackageReference Include="FsToolkit.ErrorHandling.TaskResult" />
    <PackageReference Include="Giraffe" />
    <PackageReference Include="GraphQL.Server.Ui.Playground" />
    <PackageReference Include="GraphQL.Server.Ui.Voyager" />
    <PackageReference Include="HotChocolate.AspNetCore" />
  </ItemGroup>

  <ItemGroup>
    <None Include="ApplicationInsights.config" />
<<<<<<< HEAD
    <Compile Include="Schema.fs" />
=======
    <Compile Include="Helpers.fs" />
    <Compile Include="JSON.fs" />
    <Compile Include="Schema.fs" />
    <Compile Include="WebSocketMessages.fs" />
    <Compile Include="WebSocketJsonConverters.fs" />
    <Compile Include="WebSocketMiddleware.fs" />
    <Compile Include="Ast.fs" />
    <Compile Include="Parser.fs" />
    <Compile Include="GQLRequest.fs" />
    <None Include="MultipartRequest.fs" />
    <Compile Include="HttpContext.fs" />
    <Compile Include="HttpHandlers.fs" />
>>>>>>> fe8712c2
    <Compile Include="Startup.fs" />
    <Compile Include="Program.fs" />
  </ItemGroup>

  <ItemGroup Label="ProjectReferences">
    <ProjectReference Include="..\..\src\FSharp.Data.GraphQL.Server.Middleware\FSharp.Data.GraphQL.Server.Middleware.fsproj" />
    <ProjectReference Include="..\..\src\FSharp.Data.GraphQL.Server.Relay\FSharp.Data.GraphQL.Server.Relay.fsproj" />
    <ProjectReference Include="..\..\src\FSharp.Data.GraphQL.Server\FSharp.Data.GraphQL.Server.fsproj" />
    <ProjectReference Include="..\..\src\FSharp.Data.GraphQL.Server.AspNetCore\FSharp.Data.GraphQL.Server.AspNetCore.fsproj" />
    <ProjectReference Include="..\..\src\FSharp.Data.GraphQL.Shared\FSharp.Data.GraphQL.Shared.fsproj" />
  </ItemGroup>

</Project><|MERGE_RESOLUTION|>--- conflicted
+++ resolved
@@ -16,9 +16,7 @@
 
   <ItemGroup>
     <None Include="ApplicationInsights.config" />
-<<<<<<< HEAD
     <Compile Include="Schema.fs" />
-=======
     <Compile Include="Helpers.fs" />
     <Compile Include="JSON.fs" />
     <Compile Include="Schema.fs" />
@@ -31,7 +29,6 @@
     <None Include="MultipartRequest.fs" />
     <Compile Include="HttpContext.fs" />
     <Compile Include="HttpHandlers.fs" />
->>>>>>> fe8712c2
     <Compile Include="Startup.fs" />
     <Compile Include="Program.fs" />
   </ItemGroup>
