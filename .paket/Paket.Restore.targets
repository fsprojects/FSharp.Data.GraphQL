<Project xmlns="http://schemas.microsoft.com/developer/msbuild/2003">
  <!-- Prevent dotnet template engine to parse this file -->
  <!--/-:cnd:noEmit-->
  <PropertyGroup>
    <!-- make MSBuild track this file for incremental builds. -->
    <!-- ref https://blogs.msdn.microsoft.com/msbuild/2005/09/26/how-to-ensure-changes-to-a-custom-target-file-prompt-a-rebuild/ -->
    <MSBuildAllProjects>$(MSBuildAllProjects);$(MSBuildThisFileFullPath)</MSBuildAllProjects>
    <!-- Mark that this target file has been loaded.  -->
    <IsPaketRestoreTargetsFileLoaded>true</IsPaketRestoreTargetsFileLoaded>
    <PaketToolsPath>$(MSBuildThisFileDirectory)</PaketToolsPath>
    <PaketRootPath>$(MSBuildThisFileDirectory)..\</PaketRootPath>
    <PaketRestoreCacheFile>$(PaketRootPath)paket-files\paket.restore.cached</PaketRestoreCacheFile>
    <PaketLockFilePath>$(PaketRootPath)paket.lock</PaketLockFilePath>
    <PaketBootstrapperStyle>classic</PaketBootstrapperStyle>
    <PaketBootstrapperStyle Condition="Exists('$(PaketToolsPath)paket.bootstrapper.proj')">proj</PaketBootstrapperStyle>
    <PaketExeImage>assembly</PaketExeImage>
    <PaketExeImage Condition=" '$(PaketBootstrapperStyle)' == 'proj' ">native</PaketExeImage>
    <MonoPath Condition="'$(MonoPath)' == '' And Exists('/Library/Frameworks/Mono.framework/Commands/mono')">/Library/Frameworks/Mono.framework/Commands/mono</MonoPath>
    <MonoPath Condition="'$(MonoPath)' == ''">mono</MonoPath>

    <!-- PaketBootStrapper  -->
    <PaketBootStrapperExePath Condition=" '$(PaketBootStrapperExePath)' == '' AND Exists('$(PaketRootPath)paket.bootstrapper.exe')">$(PaketRootPath)paket.bootstrapper.exe</PaketBootStrapperExePath>
    <PaketBootStrapperExePath Condition=" '$(PaketBootStrapperExePath)' == '' ">$(PaketToolsPath)paket.bootstrapper.exe</PaketBootStrapperExePath>
    <PaketBootStrapperExeDir Condition=" Exists('$(PaketBootStrapperExePath)') " >$([System.IO.Path]::GetDirectoryName("$(PaketBootStrapperExePath)"))\</PaketBootStrapperExeDir>

    <!-- Paket -->

    <!-- windows, root => tool => proj style => bootstrapper => global -->
    <PaketExePath Condition=" '$(PaketExePath)' == '' AND '$(OS)' == 'Windows_NT' AND Exists('$(PaketRootPath)paket.exe') ">$(PaketRootPath)paket.exe</PaketExePath>
    <PaketExePath Condition=" '$(PaketExePath)' == '' AND '$(OS)' == 'Windows_NT' AND Exists('$(PaketToolsPath)paket.exe') ">$(PaketToolsPath)paket.exe</PaketExePath>
    <PaketExePath Condition=" '$(PaketExePath)' == '' AND '$(OS)' == 'Windows_NT' AND '$(PaketBootstrapperStyle)' == 'proj' ">$(PaketToolsPath)paket.exe</PaketExePath>
    <PaketExePath Condition=" '$(PaketExePath)' == '' AND '$(OS)' == 'Windows_NT' AND Exists('$(PaketBootStrapperExeDir)') ">$(_PaketBootStrapperExeDir)paket.exe</PaketExePath>
    <PaketExePath Condition=" '$(PaketExePath)' == '' AND '$(OS)' == 'Windows_NT' ">paket.exe</PaketExePath>

    <!-- no windows, try native paket as default,  root => tool => proj style => mono paket => bootstrpper => global -->
    <PaketExePath Condition=" '$(PaketExePath)' == '' AND '$(OS)' != 'Windows_NT' AND Exists('$(PaketRootPath)paket') ">$(PaketRootPath)paket</PaketExePath>
    <PaketExePath Condition=" '$(PaketExePath)' == '' AND '$(OS)' != 'Windows_NT' AND Exists('$(PaketToolsPath)paket') ">$(PaketToolsPath)paket</PaketExePath>
    <PaketExePath Condition=" '$(PaketExePath)' == '' AND '$(OS)' != 'Windows_NT' AND '$(PaketBootstrapperStyle)' == 'proj' ">$(PaketToolsPath)paket</PaketExePath>

    <!-- no windows, try mono paket -->
    <PaketExePath Condition=" '$(PaketExePath)' == '' AND '$(OS)' != 'Windows_NT' AND Exists('$(PaketRootPath)paket.exe') ">$(PaketRootPath)paket.exe</PaketExePath>
    <PaketExePath Condition=" '$(PaketExePath)' == '' AND '$(OS)' != 'Windows_NT' AND Exists('$(PaketToolsPath)paket.exe') ">$(PaketToolsPath)paket.exe</PaketExePath>

    <!-- no windows, try bootstrapper -->
    <PaketExePath Condition=" '$(PaketExePath)' == '' AND '$(OS)' != 'Windows_NT' AND Exists('$(PaketBootStrapperExeDir)') ">$(PaketBootStrapperExeDir)paket.exe</PaketExePath>

    <!-- no windows, try global native paket -->
    <PaketExePath Condition=" '$(PaketExePath)' == '' AND '$(OS)' != 'Windows_NT' ">paket</PaketExePath>

    <!-- Paket command -->
    <_PaketExeExtension>$([System.IO.Path]::GetExtension("$(PaketExePath)"))</_PaketExeExtension>
    <PaketCommand Condition=" '$(PaketCommand)' == '' AND '$(_PaketExeExtension)' == '.dll' ">dotnet "$(PaketExePath)"</PaketCommand>
    <PaketCommand Condition=" '$(PaketCommand)' == '' AND '$(OS)' != 'Windows_NT' AND '$(_PaketExeExtension)' == '.exe' ">$(MonoPath) --runtime=v4.0.30319 "$(PaketExePath)"</PaketCommand>
    <PaketCommand Condition=" '$(PaketCommand)' == '' ">"$(PaketExePath)"</PaketCommand>


    <PaketBootStrapperCommand Condition=" '$(OS)' == 'Windows_NT'">"$(PaketBootStrapperExePath)"</PaketBootStrapperCommand>
    <PaketBootStrapperCommand Condition=" '$(OS)' != 'Windows_NT' ">$(MonoPath) --runtime=v4.0.30319 "$(PaketBootStrapperExePath)"</PaketBootStrapperCommand>

    <!-- Disable automagic references for F# dotnet sdk -->
    <!-- This will not do anything for other project types -->
    <!-- see https://github.com/fsharp/fslang-design/blob/master/RFCs/FS-1032-fsharp-in-dotnet-sdk.md -->
    <DisableImplicitFSharpCoreReference>true</DisableImplicitFSharpCoreReference>
    <DisableImplicitSystemValueTupleReference>true</DisableImplicitSystemValueTupleReference>
  </PropertyGroup>

  <Target Name="PaketBootstrapping" Condition="Exists('$(PaketToolsPath)paket.bootstrapper.proj')">
    <MSBuild Projects="$(PaketToolsPath)paket.bootstrapper.proj" Targets="Restore" />
  </Target>

  <Target Name="PaketRestore" Condition="'$(PaketRestoreDisabled)' != 'True'" BeforeTargets="_GenerateDotnetCliToolReferenceSpecs;_GenerateProjectRestoreGraphPerFramework;_GenerateRestoreGraphWalkPerFramework;CollectPackageReferences" DependsOnTargets="PaketBootstrapping">

    <!-- Step 1 Check if lockfile is properly restored -->
    <PropertyGroup>
      <PaketRestoreRequired>true</PaketRestoreRequired>
      <NoWarn>$(NoWarn);NU1603;NU1604;NU1605;NU1608</NoWarn>
    </PropertyGroup>

    <!-- Because ReadAllText is slow on osx/linux, try to find shasum and awk -->
    <PropertyGroup>
      <PaketRestoreCachedHasher Condition="'$(OS)' != 'Windows_NT' And '$(PaketRestoreCachedHasher)' == '' And Exists('/usr/bin/shasum') And Exists('/usr/bin/awk')">/usr/bin/shasum "$(PaketRestoreCacheFile)" | /usr/bin/awk '{ print $1 }'</PaketRestoreCachedHasher>
      <PaketRestoreLockFileHasher Condition="'$(OS)' != 'Windows_NT' And '$(PaketRestoreLockFileHash)' == '' And Exists('/usr/bin/shasum') And Exists('/usr/bin/awk')">/usr/bin/shasum "$(PaketLockFilePath)" | /usr/bin/awk '{ print $1 }'</PaketRestoreLockFileHasher>
    </PropertyGroup>

    <!-- If shasum and awk exist get the hashes -->
    <Exec StandardOutputImportance="Low" Condition=" '$(PaketRestoreCachedHasher)' != '' " Command="$(PaketRestoreCachedHasher)" ConsoleToMSBuild='true'>
      <Output TaskParameter="ConsoleOutput" PropertyName="PaketRestoreCachedHash" />
    </Exec>
    <Exec StandardOutputImportance="Low" Condition=" '$(PaketRestoreLockFileHasher)' != '' " Command="$(PaketRestoreLockFileHasher)" ConsoleToMSBuild='true'>
      <Output TaskParameter="ConsoleOutput" PropertyName="PaketRestoreLockFileHash" />
    </Exec>

    <!-- Debug whats going on -->
    <Message Importance="low" Text="calling paket restore with targetframework=$(TargetFramework) targetframeworks=$(TargetFrameworks)" />

    <PropertyGroup Condition="Exists('$(PaketRestoreCacheFile)') ">
      <!-- if no hash has been done yet fall back to just reading in the files and comparing them -->
      <PaketRestoreCachedHash Condition=" '$(PaketRestoreCachedHash)' == '' ">$([System.IO.File]::ReadAllText('$(PaketRestoreCacheFile)'))</PaketRestoreCachedHash>
      <PaketRestoreLockFileHash Condition=" '$(PaketRestoreLockFileHash)' == '' ">$([System.IO.File]::ReadAllText('$(PaketLockFilePath)'))</PaketRestoreLockFileHash>
      <PaketRestoreRequired>true</PaketRestoreRequired>
      <PaketRestoreRequired Condition=" '$(PaketRestoreLockFileHash)' == '$(PaketRestoreCachedHash)' ">false</PaketRestoreRequired>
      <PaketRestoreRequired Condition=" '$(PaketRestoreLockFileHash)' == '' ">true</PaketRestoreRequired>
    </PropertyGroup>

    <PropertyGroup Condition="'$(PaketPropsVersion)' != '5.174.2' ">
      <PaketRestoreRequired>true</PaketRestoreRequired>
    </PropertyGroup>

    <!-- Do a global restore if required -->
    <Exec Command='$(PaketBootStrapperCommand)' Condition=" '$(PaketBootstrapperStyle)' == 'classic' AND Exists('$(PaketBootStrapperExePath)') AND !(Exists('$(PaketExePath)'))" ContinueOnError="false" />
    <Exec Command='$(PaketCommand) restore' Condition=" '$(PaketRestoreRequired)' == 'true' " ContinueOnError="false" />

    <!-- Step 2 Detect project specific changes -->
    <ItemGroup>
      <MyTargetFrameworks Condition="'$(TargetFramework)' != '' " Include="$(TargetFramework)"></MyTargetFrameworks>
      <!-- Don't include all frameworks when msbuild explicitly asks for a single one -->
      <MyTargetFrameworks Condition="'$(TargetFrameworks)' != '' AND '$(TargetFramework)' == '' " Include="$(TargetFrameworks)"></MyTargetFrameworks>
      <PaketResolvedFilePaths Include="@(MyTargetFrameworks -> '$(MSBuildProjectDirectory)\obj\$(MSBuildProjectFile).%(Identity).paket.resolved')"></PaketResolvedFilePaths>
    </ItemGroup>
    <Message Importance="low" Text="MyTargetFrameworks=@(MyTargetFrameworks) PaketResolvedFilePaths=@(PaketResolvedFilePaths)" />
    <PropertyGroup>
      <PaketReferencesCachedFilePath>$(MSBuildProjectDirectory)\obj\$(MSBuildProjectFile).paket.references.cached</PaketReferencesCachedFilePath>
      <!-- MyProject.fsproj.paket.references has the highest precedence -->
      <PaketOriginalReferencesFilePath>$(MSBuildProjectFullPath).paket.references</PaketOriginalReferencesFilePath>
      <!-- MyProject.paket.references -->
      <PaketOriginalReferencesFilePath Condition=" !Exists('$(PaketOriginalReferencesFilePath)')">$(MSBuildProjectDirectory)\$(MSBuildProjectName).paket.references</PaketOriginalReferencesFilePath>
      <!-- paket.references -->
      <PaketOriginalReferencesFilePath Condition=" !Exists('$(PaketOriginalReferencesFilePath)')">$(MSBuildProjectDirectory)\paket.references</PaketOriginalReferencesFilePath>

      <DoAllResolvedFilesExist>false</DoAllResolvedFilesExist>
      <DoAllResolvedFilesExist Condition="Exists(%(PaketResolvedFilePaths.Identity))">true</DoAllResolvedFilesExist>
      <PaketRestoreRequired>true</PaketRestoreRequired>
      <PaketRestoreRequiredReason>references-file-or-cache-not-found</PaketRestoreRequiredReason>
    </PropertyGroup>

    <!-- Step 2 a Detect changes in references file -->
    <PropertyGroup Condition="Exists('$(PaketOriginalReferencesFilePath)') AND Exists('$(PaketReferencesCachedFilePath)') ">
      <PaketRestoreCachedHash>$([System.IO.File]::ReadAllText('$(PaketReferencesCachedFilePath)'))</PaketRestoreCachedHash>
      <PaketRestoreReferencesFileHash>$([System.IO.File]::ReadAllText('$(PaketOriginalReferencesFilePath)'))</PaketRestoreReferencesFileHash>
      <PaketRestoreRequiredReason>references-file</PaketRestoreRequiredReason>
      <PaketRestoreRequired Condition=" '$(PaketRestoreReferencesFileHash)' == '$(PaketRestoreCachedHash)' ">false</PaketRestoreRequired>
    </PropertyGroup>

    <PropertyGroup Condition="!Exists('$(PaketOriginalReferencesFilePath)') AND !Exists('$(PaketReferencesCachedFilePath)') ">
      <!-- If both don't exist there is nothing to do. -->
      <PaketRestoreRequired>false</PaketRestoreRequired>
    </PropertyGroup>

    <!-- Step 2 b detect relevant changes in project file (new targetframework) -->
    <PropertyGroup Condition=" '$(DoAllResolvedFilesExist)' != 'true' ">
      <PaketRestoreRequired>true</PaketRestoreRequired>
      <PaketRestoreRequiredReason>target-framework '$(TargetFramework)' or '$(TargetFrameworks)' files @(PaketResolvedFilePaths)</PaketRestoreRequiredReason>
    </PropertyGroup>

    <!-- Step 3 Restore project specific stuff if required -->
    <Message Condition=" '$(PaketRestoreRequired)' == 'true' " Importance="low" Text="Detected a change ('$(PaketRestoreRequiredReason)') in the project file '$(MSBuildProjectFullPath)', calling paket restore" />
    <Exec Command='$(PaketCommand) restore --project "$(MSBuildProjectFullPath)" --target-framework "$(TargetFrameworks)"' Condition=" '$(PaketRestoreRequired)' == 'true' AND '$(TargetFramework)' == '' " ContinueOnError="false" />
    <Exec Command='$(PaketCommand) restore --project "$(MSBuildProjectFullPath)" --target-framework "$(TargetFramework)"' Condition=" '$(PaketRestoreRequired)' == 'true' AND '$(TargetFramework)' != '' " ContinueOnError="false" />

    <!-- This shouldn't actually happen, but just to be sure. -->
    <PropertyGroup>
      <DoAllResolvedFilesExist>false</DoAllResolvedFilesExist>
      <DoAllResolvedFilesExist Condition="Exists(%(PaketResolvedFilePaths.Identity))">true</DoAllResolvedFilesExist>
    </PropertyGroup>
    <Error Condition=" '$(DoAllResolvedFilesExist)' != 'true' AND '$(ResolveNuGetPackages)' != 'False' " Text="One Paket file '@(PaketResolvedFilePaths)' is missing while restoring $(MSBuildProjectFile). Please delete 'paket-files/paket.restore.cached' and call 'paket restore'." />

    <!-- Step 4 forward all msbuild properties (PackageReference, DotNetCliToolReference) to msbuild -->
    <ReadLinesFromFile Condition="($(DesignTimeBuild) != true OR '$(PaketPropsLoaded)' != 'true') AND '@(PaketResolvedFilePaths)' != ''" File="%(PaketResolvedFilePaths.Identity)" >
      <Output TaskParameter="Lines" ItemName="PaketReferencesFileLines"/>
    </ReadLinesFromFile>

    <ItemGroup Condition="($(DesignTimeBuild) != true OR '$(PaketPropsLoaded)' != 'true') AND '@(PaketReferencesFileLines)' != '' " >
      <PaketReferencesFileLinesInfo Include="@(PaketReferencesFileLines)" >
        <Splits>$([System.String]::Copy('%(PaketReferencesFileLines.Identity)').Split(',').Length)</Splits>
        <PackageName>$([System.String]::Copy('%(PaketReferencesFileLines.Identity)').Split(',')[0])</PackageName>
        <PackageVersion>$([System.String]::Copy('%(PaketReferencesFileLines.Identity)').Split(',')[1])</PackageVersion>
        <AllPrivateAssets>$([System.String]::Copy('%(PaketReferencesFileLines.Identity)').Split(',')[4])</AllPrivateAssets>
<<<<<<< HEAD
        <CopyLocal>$([System.String]::Copy('%(PaketReferencesFileLines.Identity)').Split(',')[5])</CopyLocal>
=======
        <CopyLocal Condition="'$(Splits)' == '6'">$([System.String]::Copy('%(PaketReferencesFileLines.Identity)').Split(',')[5])</CopyLocal>
>>>>>>> e31cc0fd
      </PaketReferencesFileLinesInfo>
      <PackageReference Include="%(PaketReferencesFileLinesInfo.PackageName)">
        <Version>%(PaketReferencesFileLinesInfo.PackageVersion)</Version>
        <PrivateAssets Condition=" ('%(PaketReferencesFileLinesInfo.AllPrivateAssets)' == 'true') Or ('$(PackAsTool)' == 'true') ">All</PrivateAssets>
<<<<<<< HEAD
        <ExcludeAssets Condition="%(PaketReferencesFileLinesInfo.CopyLocal) == 'false'">runtime</ExcludeAssets>
=======
        <ExcludeAssets Condition=" '%(PaketReferencesFileLinesInfo.Splits)' == '6' And %(PaketReferencesFileLinesInfo.CopyLocal) == 'false'">runtime</ExcludeAssets>
        <ExcludeAssets Condition=" '%(PaketReferencesFileLinesInfo.Splits)' != '6' And %(PaketReferencesFileLinesInfo.AllPrivateAssets) == 'exclude'">runtime</ExcludeAssets>
>>>>>>> e31cc0fd
        <Publish Condition=" '$(PackAsTool)' == 'true' ">true</Publish>
      </PackageReference>
    </ItemGroup>

    <PropertyGroup>
      <PaketCliToolFilePath>$(MSBuildProjectDirectory)/obj/$(MSBuildProjectFile).paket.clitools</PaketCliToolFilePath>
    </PropertyGroup>

    <ReadLinesFromFile File="$(PaketCliToolFilePath)" >
      <Output TaskParameter="Lines" ItemName="PaketCliToolFileLines"/>
    </ReadLinesFromFile>

    <ItemGroup Condition=" '@(PaketCliToolFileLines)' != '' " >
      <PaketCliToolFileLinesInfo Include="@(PaketCliToolFileLines)" >
        <PackageName>$([System.String]::Copy('%(PaketCliToolFileLines.Identity)').Split(',')[0])</PackageName>
        <PackageVersion>$([System.String]::Copy('%(PaketCliToolFileLines.Identity)').Split(',')[1])</PackageVersion>
      </PaketCliToolFileLinesInfo>
      <DotNetCliToolReference Include="%(PaketCliToolFileLinesInfo.PackageName)">
        <Version>%(PaketCliToolFileLinesInfo.PackageVersion)</Version>
      </DotNetCliToolReference>
    </ItemGroup>

    <!-- Disabled for now until we know what to do with runtime deps - https://github.com/fsprojects/Paket/issues/2964
    <PropertyGroup>
      <RestoreConfigFile>$(MSBuildProjectDirectory)/obj/$(MSBuildProjectFile).NuGet.Config</RestoreConfigFile>
    </PropertyGroup> -->

  </Target>

  <Target Name="PaketDisableDirectPack" AfterTargets="_IntermediatePack" BeforeTargets="GenerateNuspec" Condition="('$(IsPackable)' == '' Or '$(IsPackable)' == 'true') And Exists('$(MSBuildProjectDirectory)/obj/$(MSBuildProjectFile).references')" >
    <PropertyGroup>
      <ContinuePackingAfterGeneratingNuspec>false</ContinuePackingAfterGeneratingNuspec>
      <DetectedMSBuildVersion>$(MSBuildVersion)</DetectedMSBuildVersion>
      <DetectedMSBuildVersion Condition="$(MSBuildVersion) == ''">15.8.0</DetectedMSBuildVersion>
    </PropertyGroup>
  </Target>

  <Target Name="PaketOverrideNuspec" AfterTargets="GenerateNuspec" Condition="('$(IsPackable)' == '' Or '$(IsPackable)' == 'true') And Exists('$(MSBuildProjectDirectory)/obj/$(MSBuildProjectFile).references')" >
    <ItemGroup>
      <_NuspecFilesNewLocation Include="$(BaseIntermediateOutputPath)$(Configuration)\*.nuspec"/>
      <MSBuildMajorVersion Include="$(DetectedMSBuildVersion.Replace(`-`, `.`).Split(`.`)[0])" />
      <MSBuildMinorVersion Include="$(DetectedMSBuildVersion.Replace(`-`, `.`).Split(`.`)[1])" />
    </ItemGroup>

    <PropertyGroup>
      <PaketProjectFile>$(MSBuildProjectDirectory)/$(MSBuildProjectFile)</PaketProjectFile>
      <ContinuePackingAfterGeneratingNuspec>true</ContinuePackingAfterGeneratingNuspec>
      <UseMSBuild15_9_Pack>false</UseMSBuild15_9_Pack>
      <UseMSBuild15_9_Pack Condition=" '@(MSBuildMajorVersion)' > '15' OR ('@(MSBuildMajorVersion)' == '15' AND '@(MSBuildMinorVersion)' > '8') ">true</UseMSBuild15_9_Pack>
      <UseMSBuild15_8_Pack>false</UseMSBuild15_8_Pack>
      <UseMSBuild15_8_Pack Condition=" '$(NuGetToolVersion)' != '4.0.0' AND (! $(UseMSBuild15_9_Pack)) ">true</UseMSBuild15_8_Pack>
      <UseNuGet4_Pack>false</UseNuGet4_Pack>
      <UseNuGet4_Pack Condition=" (! $(UseMSBuild15_8_Pack)) AND (! $(UseMSBuild15_9_Pack)) ">true</UseNuGet4_Pack>
      <AdjustedNuspecOutputPath>$(BaseIntermediateOutputPath)$(Configuration)</AdjustedNuspecOutputPath>
      <AdjustedNuspecOutputPath Condition="@(_NuspecFilesNewLocation) == ''">$(BaseIntermediateOutputPath)</AdjustedNuspecOutputPath>
    </PropertyGroup>

    <ItemGroup>
      <_NuspecFiles Include="$(AdjustedNuspecOutputPath)\*.nuspec"/>
    </ItemGroup>

    <Exec Command='$(PaketCommand) fix-nuspecs files "@(_NuspecFiles)" project-file "$(PaketProjectFile)" ' Condition="@(_NuspecFiles) != ''" />

    <ConvertToAbsolutePath Condition="@(_NuspecFiles) != ''" Paths="@(_NuspecFiles)">
      <Output TaskParameter="AbsolutePaths" PropertyName="NuspecFileAbsolutePath" />
    </ConvertToAbsolutePath>

    <!-- Call Pack -->
    <PackTask Condition="$(UseMSBuild15_9_Pack)"
              PackItem="$(PackProjectInputFile)"
              PackageFiles="@(_PackageFiles)"
              PackageFilesToExclude="@(_PackageFilesToExclude)"
              PackageVersion="$(PackageVersion)"
              PackageId="$(PackageId)"
              Title="$(Title)"
              Authors="$(Authors)"
              Description="$(Description)"
              Copyright="$(Copyright)"
              RequireLicenseAcceptance="$(PackageRequireLicenseAcceptance)"
              LicenseUrl="$(PackageLicenseUrl)"
              ProjectUrl="$(PackageProjectUrl)"
              IconUrl="$(PackageIconUrl)"
              ReleaseNotes="$(PackageReleaseNotes)"
              Tags="$(PackageTags)"
              DevelopmentDependency="$(DevelopmentDependency)"
              BuildOutputInPackage="@(_BuildOutputInPackage)"
              TargetPathsToSymbols="@(_TargetPathsToSymbols)"
              SymbolPackageFormat="symbols.nupkg"
              TargetFrameworks="@(_TargetFrameworks)"
              AssemblyName="$(AssemblyName)"
              PackageOutputPath="$(PackageOutputAbsolutePath)"
              IncludeSymbols="$(IncludeSymbols)"
              IncludeSource="$(IncludeSource)"
              PackageTypes="$(PackageType)"
              IsTool="$(IsTool)"
              RepositoryUrl="$(RepositoryUrl)"
              RepositoryType="$(RepositoryType)"
              SourceFiles="@(_SourceFiles->Distinct())"
              NoPackageAnalysis="$(NoPackageAnalysis)"
              MinClientVersion="$(MinClientVersion)"
              Serviceable="$(Serviceable)"
              FrameworkAssemblyReferences="@(_FrameworkAssemblyReferences)"
              ContinuePackingAfterGeneratingNuspec="$(ContinuePackingAfterGeneratingNuspec)"
              NuspecOutputPath="$(AdjustedNuspecOutputPath)"
              IncludeBuildOutput="$(IncludeBuildOutput)"
              BuildOutputFolder="$(BuildOutputTargetFolder)"
              ContentTargetFolders="$(ContentTargetFolders)"
              RestoreOutputPath="$(RestoreOutputAbsolutePath)"
              NuspecFile="$(NuspecFileAbsolutePath)"
              NuspecBasePath="$(NuspecBasePath)"
              NuspecProperties="$(NuspecProperties)"/>

    <PackTask Condition="$(UseMSBuild15_8_Pack)"
              PackItem="$(PackProjectInputFile)"
              PackageFiles="@(_PackageFiles)"
              PackageFilesToExclude="@(_PackageFilesToExclude)"
              PackageVersion="$(PackageVersion)"
              PackageId="$(PackageId)"
              Title="$(Title)"
              Authors="$(Authors)"
              Description="$(Description)"
              Copyright="$(Copyright)"
              RequireLicenseAcceptance="$(PackageRequireLicenseAcceptance)"
              LicenseUrl="$(PackageLicenseUrl)"
              ProjectUrl="$(PackageProjectUrl)"
              IconUrl="$(PackageIconUrl)"
              ReleaseNotes="$(PackageReleaseNotes)"
              Tags="$(PackageTags)"
              DevelopmentDependency="$(DevelopmentDependency)"
              BuildOutputInPackage="@(_BuildOutputInPackage)"
              TargetPathsToSymbols="@(_TargetPathsToSymbols)"
              TargetFrameworks="@(_TargetFrameworks)"
              AssemblyName="$(AssemblyName)"
              PackageOutputPath="$(PackageOutputAbsolutePath)"
              IncludeSymbols="$(IncludeSymbols)"
              IncludeSource="$(IncludeSource)"
              PackageTypes="$(PackageType)"
              IsTool="$(IsTool)"
              RepositoryUrl="$(RepositoryUrl)"
              RepositoryType="$(RepositoryType)"
              SourceFiles="@(_SourceFiles->Distinct())"
              NoPackageAnalysis="$(NoPackageAnalysis)"
              MinClientVersion="$(MinClientVersion)"
              Serviceable="$(Serviceable)"
              FrameworkAssemblyReferences="@(_FrameworkAssemblyReferences)"
              ContinuePackingAfterGeneratingNuspec="$(ContinuePackingAfterGeneratingNuspec)"
              NuspecOutputPath="$(AdjustedNuspecOutputPath)"
              IncludeBuildOutput="$(IncludeBuildOutput)"
              BuildOutputFolder="$(BuildOutputTargetFolder)"
              ContentTargetFolders="$(ContentTargetFolders)"
              RestoreOutputPath="$(RestoreOutputAbsolutePath)"
              NuspecFile="$(NuspecFileAbsolutePath)"
              NuspecBasePath="$(NuspecBasePath)"
              NuspecProperties="$(NuspecProperties)"/>

    <PackTask Condition="$(UseNuGet4_Pack)"
              PackItem="$(PackProjectInputFile)"
              PackageFiles="@(_PackageFiles)"
              PackageFilesToExclude="@(_PackageFilesToExclude)"
              PackageVersion="$(PackageVersion)"
              PackageId="$(PackageId)"
              Title="$(Title)"
              Authors="$(Authors)"
              Description="$(Description)"
              Copyright="$(Copyright)"
              RequireLicenseAcceptance="$(PackageRequireLicenseAcceptance)"
              LicenseUrl="$(PackageLicenseUrl)"
              ProjectUrl="$(PackageProjectUrl)"
              IconUrl="$(PackageIconUrl)"
              ReleaseNotes="$(PackageReleaseNotes)"
              Tags="$(PackageTags)"
              TargetPathsToAssemblies="@(_TargetPathsToAssemblies->'%(FinalOutputPath)')"
              TargetPathsToSymbols="@(_TargetPathsToSymbols)"
              TargetFrameworks="@(_TargetFrameworks)"
              AssemblyName="$(AssemblyName)"
              PackageOutputPath="$(PackageOutputAbsolutePath)"
              IncludeSymbols="$(IncludeSymbols)"
              IncludeSource="$(IncludeSource)"
              PackageTypes="$(PackageType)"
              IsTool="$(IsTool)"
              RepositoryUrl="$(RepositoryUrl)"
              RepositoryType="$(RepositoryType)"
              SourceFiles="@(_SourceFiles->Distinct())"
              NoPackageAnalysis="$(NoPackageAnalysis)"
              MinClientVersion="$(MinClientVersion)"
              Serviceable="$(Serviceable)"
              AssemblyReferences="@(_References)"
              ContinuePackingAfterGeneratingNuspec="$(ContinuePackingAfterGeneratingNuspec)"
              NuspecOutputPath="$(AdjustedNuspecOutputPath)"
              IncludeBuildOutput="$(IncludeBuildOutput)"
              BuildOutputFolder="$(BuildOutputTargetFolder)"
              ContentTargetFolders="$(ContentTargetFolders)"
              RestoreOutputPath="$(RestoreOutputAbsolutePath)"
              NuspecFile="$(NuspecFileAbsolutePath)"
              NuspecBasePath="$(NuspecBasePath)"
              NuspecProperties="$(NuspecProperties)"/>
  </Target>
  <!--/+:cnd:noEmit-->
</Project><|MERGE_RESOLUTION|>--- conflicted
+++ resolved
@@ -175,21 +175,13 @@
         <PackageName>$([System.String]::Copy('%(PaketReferencesFileLines.Identity)').Split(',')[0])</PackageName>
         <PackageVersion>$([System.String]::Copy('%(PaketReferencesFileLines.Identity)').Split(',')[1])</PackageVersion>
         <AllPrivateAssets>$([System.String]::Copy('%(PaketReferencesFileLines.Identity)').Split(',')[4])</AllPrivateAssets>
-<<<<<<< HEAD
-        <CopyLocal>$([System.String]::Copy('%(PaketReferencesFileLines.Identity)').Split(',')[5])</CopyLocal>
-=======
         <CopyLocal Condition="'$(Splits)' == '6'">$([System.String]::Copy('%(PaketReferencesFileLines.Identity)').Split(',')[5])</CopyLocal>
->>>>>>> e31cc0fd
       </PaketReferencesFileLinesInfo>
       <PackageReference Include="%(PaketReferencesFileLinesInfo.PackageName)">
         <Version>%(PaketReferencesFileLinesInfo.PackageVersion)</Version>
         <PrivateAssets Condition=" ('%(PaketReferencesFileLinesInfo.AllPrivateAssets)' == 'true') Or ('$(PackAsTool)' == 'true') ">All</PrivateAssets>
-<<<<<<< HEAD
-        <ExcludeAssets Condition="%(PaketReferencesFileLinesInfo.CopyLocal) == 'false'">runtime</ExcludeAssets>
-=======
         <ExcludeAssets Condition=" '%(PaketReferencesFileLinesInfo.Splits)' == '6' And %(PaketReferencesFileLinesInfo.CopyLocal) == 'false'">runtime</ExcludeAssets>
         <ExcludeAssets Condition=" '%(PaketReferencesFileLinesInfo.Splits)' != '6' And %(PaketReferencesFileLinesInfo.AllPrivateAssets) == 'exclude'">runtime</ExcludeAssets>
->>>>>>> e31cc0fd
         <Publish Condition=" '$(PackAsTool)' == 'true' ">true</Publish>
       </PackageReference>
     </ItemGroup>
