name: publish to NuGet

on:
  push:
    branches:
      - master

jobs:
  publish:
    runs-on: ubuntu-latest    
    
    steps:
    - name: Checkout
      uses: actions/checkout@v3
      with:
        # This is necessary so that we have the tags.
        fetch-depth: 0
    - name: Get Build Version
      run: |
        $Version = "$env:GITHUB_REF_NAME"

<<<<<<< HEAD
        $File = (
          Select-Xml -XPath "/Project/PropertyGroup[@Label='NuGet']/Version" -Path "Directory.Build.targets"
        )[0].Node

        $File.InnerText = $Version
        $File.OwnerDocument.Save((Join-Path $PWD.ProviderPath Directory.Build.targets))
      shell: pwsh
    - name: Install .NET Core
      uses: actions/setup-dotnet@v3
  
    - name: Pack FSharp.Data.GraphQL.Shared project
=======
    env:
      KEY: '${{secrets.NUGET_SECRET}}'

    runs-on: ubuntu-latest

    steps:
    - uses: actions/checkout@v2
    - name: Setup .NET Core
      uses: actions/setup-dotnet@v1

    - name: Pack FSharp.Data.GraphQL.Shared project and push to NuGet
>>>>>>> 298b58bd
      if: startsWith(github.ref, 'refs/tags/release')
      run: |
        cd src/FSharp.Data.GraphQL.Shared
        dotnet pack --nologo --configuration Release /p:IsNuget=true -o ../../nuget
<<<<<<< HEAD
    - name: Run tests
      run: |
        cd src/FSharp.Data.GraphQL.Shared
        dotnet test --configuration Release --no-restore --no-build
    - name: Publish to NuGet
      run: |
        cd src/FSharp.Data.GraphQL.Shared
        dotnet nuget push ../../nuget/*Shared*.nupkg -k ${{secrets.NUGET_SECRET}}

    - name: Pack FSharp.Data.GraphQL.Client project
=======
        dotnet nuget push ../../nuget/*Shared*.nupkg -k $KEY

    - name: Pack FSharp.Data.GraphQL.Client project and push to NuGet
>>>>>>> 298b58bd
      if: startsWith(github.ref, 'refs/tags/release')
      run: |
        cd src/FSharp.Data.GraphQL.Client
        dotnet pack --nologo --configuration Release /p:IsNuget=true -o ../../nuget
<<<<<<< HEAD
    - name: Run tests
      run: |
        cd src/FSharp.Data.GraphQL.Client
        dotnet test --configuration Release --no-restore --no-build
    - name: Publish to NuGet
      run: |
        cd src/FSharp.Data.GraphQL.Client
        dotnet nuget push ../../nuget/*Client*.nupkg -k ${{secrets.NUGET_SECRET}}

    - name: Pack FSharp.Data.GraphQL.Server project
=======
        dotnet nuget push ../../nuget/*Client*.nupkg -k $KEY

    - name: Pack FSharp.Data.GraphQL.Server project and push to NuGet
>>>>>>> 298b58bd
      if: startsWith(github.ref, 'refs/tags/release')
      run: |
        cd src/FSharp.Data.GraphQL.Server
        dotnet pack --nologo --configuration Release /p:IsNuget=true -o ../../nuget
<<<<<<< HEAD
    - name: Run tests
      run: |
        cd src/FSharp.Data.GraphQL.Server
        dotnet test --configuration Release --no-restore --no-build
    - name: Publish to NuGet
      run: |
        cd src/FSharp.Data.GraphQL.Server
        dotnet nuget push ../../nuget/*Server*.nupkg -k ${{secrets.NUGET_SECRET}}

    - name: Pack FSharp.Data.GraphQL.Server.Middleware project
=======
        dotnet nuget push ../../nuget/*Server*.nupkg -k $KEY

    - name: Pack FSharp.Data.GraphQL.Server.Middleware project and push to NuGet
>>>>>>> 298b58bd
      if: startsWith(github.ref, 'refs/tags/release')
      run: |
        cd src/FSharp.Data.GraphQL.Server.Middleware
        dotnet pack --nologo --configuration Release /p:IsNuget=true -o ../../nuget
<<<<<<< HEAD
    - name: Run tests
      run: |
        cd src/FSharp.Data.GraphQL.Server.Middleware
        dotnet test --configuration Release --no-restore --no-build
    - name: Publish to NuGet
      run: |
        cd src/FSharp.Data.GraphQL.Server.Middleware
        dotnet nuget push ../../nuget/*Server.Middleware*.nupkg -k ${{secrets.NUGET_SECRET}}
=======
        dotnet nuget push ../../nuget/*Server.Middleware*.nupkg -k $KEY
>>>>>>> 298b58bd
<|MERGE_RESOLUTION|>--- conflicted
+++ resolved
@@ -7,8 +7,8 @@
 
 jobs:
   publish:
-    runs-on: ubuntu-latest    
-    
+    runs-on: ubuntu-latest
+
     steps:
     - name: Checkout
       uses: actions/checkout@v3
@@ -19,7 +19,6 @@
       run: |
         $Version = "$env:GITHUB_REF_NAME"
 
-<<<<<<< HEAD
         $File = (
           Select-Xml -XPath "/Project/PropertyGroup[@Label='NuGet']/Version" -Path "Directory.Build.targets"
         )[0].Node
@@ -29,26 +28,12 @@
       shell: pwsh
     - name: Install .NET Core
       uses: actions/setup-dotnet@v3
-  
+
     - name: Pack FSharp.Data.GraphQL.Shared project
-=======
-    env:
-      KEY: '${{secrets.NUGET_SECRET}}'
-
-    runs-on: ubuntu-latest
-
-    steps:
-    - uses: actions/checkout@v2
-    - name: Setup .NET Core
-      uses: actions/setup-dotnet@v1
-
-    - name: Pack FSharp.Data.GraphQL.Shared project and push to NuGet
->>>>>>> 298b58bd
       if: startsWith(github.ref, 'refs/tags/release')
       run: |
         cd src/FSharp.Data.GraphQL.Shared
         dotnet pack --nologo --configuration Release /p:IsNuget=true -o ../../nuget
-<<<<<<< HEAD
     - name: Run tests
       run: |
         cd src/FSharp.Data.GraphQL.Shared
@@ -59,16 +44,10 @@
         dotnet nuget push ../../nuget/*Shared*.nupkg -k ${{secrets.NUGET_SECRET}}
 
     - name: Pack FSharp.Data.GraphQL.Client project
-=======
-        dotnet nuget push ../../nuget/*Shared*.nupkg -k $KEY
-
-    - name: Pack FSharp.Data.GraphQL.Client project and push to NuGet
->>>>>>> 298b58bd
       if: startsWith(github.ref, 'refs/tags/release')
       run: |
         cd src/FSharp.Data.GraphQL.Client
         dotnet pack --nologo --configuration Release /p:IsNuget=true -o ../../nuget
-<<<<<<< HEAD
     - name: Run tests
       run: |
         cd src/FSharp.Data.GraphQL.Client
@@ -79,16 +58,10 @@
         dotnet nuget push ../../nuget/*Client*.nupkg -k ${{secrets.NUGET_SECRET}}
 
     - name: Pack FSharp.Data.GraphQL.Server project
-=======
-        dotnet nuget push ../../nuget/*Client*.nupkg -k $KEY
-
-    - name: Pack FSharp.Data.GraphQL.Server project and push to NuGet
->>>>>>> 298b58bd
       if: startsWith(github.ref, 'refs/tags/release')
       run: |
         cd src/FSharp.Data.GraphQL.Server
         dotnet pack --nologo --configuration Release /p:IsNuget=true -o ../../nuget
-<<<<<<< HEAD
     - name: Run tests
       run: |
         cd src/FSharp.Data.GraphQL.Server
@@ -99,16 +72,10 @@
         dotnet nuget push ../../nuget/*Server*.nupkg -k ${{secrets.NUGET_SECRET}}
 
     - name: Pack FSharp.Data.GraphQL.Server.Middleware project
-=======
-        dotnet nuget push ../../nuget/*Server*.nupkg -k $KEY
-
-    - name: Pack FSharp.Data.GraphQL.Server.Middleware project and push to NuGet
->>>>>>> 298b58bd
       if: startsWith(github.ref, 'refs/tags/release')
       run: |
         cd src/FSharp.Data.GraphQL.Server.Middleware
         dotnet pack --nologo --configuration Release /p:IsNuget=true -o ../../nuget
-<<<<<<< HEAD
     - name: Run tests
       run: |
         cd src/FSharp.Data.GraphQL.Server.Middleware
@@ -116,7 +83,4 @@
     - name: Publish to NuGet
       run: |
         cd src/FSharp.Data.GraphQL.Server.Middleware
-        dotnet nuget push ../../nuget/*Server.Middleware*.nupkg -k ${{secrets.NUGET_SECRET}}
-=======
-        dotnet nuget push ../../nuget/*Server.Middleware*.nupkg -k $KEY
->>>>>>> 298b58bd
+        dotnet nuget push ../../nuget/*Server.Middleware*.nupkg -k ${{secrets.NUGET_SECRET}}