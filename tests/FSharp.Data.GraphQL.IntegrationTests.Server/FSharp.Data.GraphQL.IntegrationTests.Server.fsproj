﻿<Project Sdk="Microsoft.NET.Sdk.Web">

  <PropertyGroup>
    <OutputType>Exe</OutputType>
    <TargetFramework>net6.0</TargetFramework>
  </PropertyGroup>

  <ItemGroup>
<<<<<<< HEAD
    <PackageReference Include="Giraffe" />
=======
    <PackageReference Include="FsToolkit.ErrorHandling.TaskResult" />
    <PackageReference Include="Giraffe" />
    <PackageReference Include="GraphQL.Server.Ui.Playground" />
    <PackageReference Include="GraphQL.Server.Ui.Voyager" />
    <PackageReference Include="HotChocolate.AspNetCore" />
    <PackageReference Include="Microsoft.Extensions.Http" />
>>>>>>> 522cda88
  </ItemGroup>

  <ItemGroup>
    <None Include="ApplicationInsights.config" />
<<<<<<< HEAD
    <Compile Include="JsonConverters.fs" />
    <Compile Include="Helpers.fs" />
=======
>>>>>>> 522cda88
    <Compile Include="CustomSchemaTypes.fs" />
    <Compile Include="Schema.fs" />
    <None Include="..\..\samples\star-wars-api\MultipartRequest.fs" Link="MultipartRequest.fs" />
    <Compile Include="Startup.fs" />
    <Compile Include="Program.fs" />
  </ItemGroup>

  <ItemGroup>
    <ProjectReference Include="..\..\src\FSharp.Data.GraphQL.Server\FSharp.Data.GraphQL.Server.fsproj" />
    <ProjectReference Include="..\..\src\FSharp.Data.GraphQL.Shared\FSharp.Data.GraphQL.Shared.fsproj" />
<<<<<<< HEAD
=======
    <ProjectReference Include="..\..\src\FSharp.Data.GraphQL.Server.AspNetCore\FSharp.Data.GraphQL.Server.AspNetCore.fsproj" />
>>>>>>> 522cda88
  </ItemGroup>
</Project><|MERGE_RESOLUTION|>--- conflicted
+++ resolved
@@ -6,25 +6,37 @@
   </PropertyGroup>
 
   <ItemGroup>
-<<<<<<< HEAD
     <PackageReference Include="Giraffe" />
-=======
+  </ItemGroup>
+
+  <ItemGroup>
+    <None Include="ApplicationInsights.config" />
+    <Compile Include="JsonConverters.fs" />
+    <Compile Include="Helpers.fs" />
+    <Compile Include="CustomSchemaTypes.fs" />
+    <Compile Include="Schema.fs" />
+    <Compile Include="MultipartRequest.fs" />
+    <Compile Include="Variables.fs" />
+    <Compile Include="HttpHandlers.fs" />
+    <Compile Include="Startup.fs" />
+    <Compile Include="Program.fs" />
+  </ItemGroup>
+
+  <ItemGroup>
+    <ProjectReference Include="..\..\src\FSharp.Data.GraphQL.Server\FSharp.Data.GraphQL.Server.fsproj" />
+    <ProjectReference Include="..\..\src\FSharp.Data.GraphQL.Shared\FSharp.Data.GraphQL.Shared.fsproj" />
+  </ItemGroup>
+  <ItemGroup>
     <PackageReference Include="FsToolkit.ErrorHandling.TaskResult" />
     <PackageReference Include="Giraffe" />
     <PackageReference Include="GraphQL.Server.Ui.Playground" />
     <PackageReference Include="GraphQL.Server.Ui.Voyager" />
     <PackageReference Include="HotChocolate.AspNetCore" />
     <PackageReference Include="Microsoft.Extensions.Http" />
->>>>>>> 522cda88
   </ItemGroup>
 
   <ItemGroup>
     <None Include="ApplicationInsights.config" />
-<<<<<<< HEAD
-    <Compile Include="JsonConverters.fs" />
-    <Compile Include="Helpers.fs" />
-=======
->>>>>>> 522cda88
     <Compile Include="CustomSchemaTypes.fs" />
     <Compile Include="Schema.fs" />
     <None Include="..\..\samples\star-wars-api\MultipartRequest.fs" Link="MultipartRequest.fs" />
@@ -35,9 +47,6 @@
   <ItemGroup>
     <ProjectReference Include="..\..\src\FSharp.Data.GraphQL.Server\FSharp.Data.GraphQL.Server.fsproj" />
     <ProjectReference Include="..\..\src\FSharp.Data.GraphQL.Shared\FSharp.Data.GraphQL.Shared.fsproj" />
-<<<<<<< HEAD
-=======
     <ProjectReference Include="..\..\src\FSharp.Data.GraphQL.Server.AspNetCore\FSharp.Data.GraphQL.Server.AspNetCore.fsproj" />
->>>>>>> 522cda88
   </ItemGroup>
 </Project>