--- conflicted
+++ resolved
@@ -635,13 +635,8 @@
         updateLiveData()
         // The second result is a delayed async field, which is set to compute the value for 5 seconds.
         // The first result should come as soon as the live value is updated, which sould be almost instantly.
-<<<<<<< HEAD
-        // Therefore, let's assume that if it does not come in at least 4 seconds, test has failed.
-        if TimeSpan.FromSeconds(float 4) |> mre1.WaitOne |> not
-=======
         // Therefore, let's assume that if it does not come in at least 3 seconds, test has failed.
         if TimeSpan.FromSeconds(float (ms 3)) |> mre1.WaitOne |> not
->>>>>>> b0f80b82
         then fail "Timeout while waiting for first deferred result"
         if TimeSpan.FromSeconds(float (ms 10)) |> mre2.WaitOne |> not
         then fail "Timeout while waiting for second deferred result"
