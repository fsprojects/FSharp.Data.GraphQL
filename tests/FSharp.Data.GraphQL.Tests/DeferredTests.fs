module FSharp.Data.GraphQL.Tests.DeferredTests

open System
open Xunit
open FSharp.Control
open FSharp.Data.GraphQL
open FSharp.Data.GraphQL.Parser
open FSharp.Data.GraphQL.Execution
open System.Threading
open System.Collections.Generic
open System.Collections.Concurrent
open FSharp.Data.GraphQL.Types

#nowarn "40"

type TestSubject = {
    id: string
    a: string
    b: string
    union: UnionTestSubject
    list: UnionTestSubject list
    innerList: InnerTestSubject list
    iface : InterfaceSubject
    ifaceList : InterfaceSubject list
    mutable live: string
    delayed : AsyncTestSubject
    delayedList : AsyncTestSubject list
    resolverError : AsyncTestSubject
    resolverListError : AsyncTestSubject list
    nullableError : AsyncTestSubject
    nullableListError : AsyncTestSubject list
    bufferedList : AsyncTestSubject list
}

and AsyncTestSubject = {
    value : Async<string>
}

and InnerTestSubject = {
    a : string
    innerList : InnerTestSubject list
}

and UnionTestSubject =
   | A of A
   | B of B

and A = {
    id: string
    a: string
}

and B = {
    id: string
    b: int
}

and C = 
    { id : string
      value : string }
    interface InterfaceSubject with
        member this.Id = this.id
        member this.Value = this.value
and D = 
    { id : string
      value : string }
    interface InterfaceSubject with
        member this.Id = this.id
        member this.Value = this.value

and InterfaceSubject =
    abstract member Id : string
    abstract member Value : string

let AType =
    Define.Object<A>(
        "A", [
            Define.Field("a", String, resolve = fun _ a -> a.a)
            Define.Field("id", String, resolve = fun _ a -> a.id)
        ])

let BType =
    Define.Object<B>(
        "B", [
            Define.Field("id", String, (fun _ (b : B) -> b.id))
            Define.Field("b", Int, (fun _ b -> b.b))
        ])

let InterfaceType =
    Define.Interface(
        "TestInterface", [
            Define.Field("id", String, resolve = fun _ (x : InterfaceSubject) -> x.Id)
            Define.Field("value", String, resolve = fun _ (x : InterfaceSubject) -> x.Value)
        ])

let CType =
    Define.Object<C>(
        name ="C",
        fields = [ Define.Field("id", String, (fun _ (c : C) -> c.id)); Define.Field("value", String, (fun _ c -> c.value)) ],
        interfaces = [ InterfaceType ],
        isTypeOf = (fun o -> o :? C))

let DType =
    Define.Object<D>(
        name = "D",
        fields = [ Define.Field("id", String, (fun _ (d : D) -> d.id)); Define.Field("value", String, (fun _ d -> d.value)) ],
        interfaces = [ InterfaceType ],
        isTypeOf = (fun o -> o :? D))

let UnionType =
    Define.Union(
        name = "Union",
        options = [ AType; BType ] ,
        resolveValue = (fun u ->
            match u with
            | A a -> box a
            | B b -> box b),
        resolveType = (fun u ->
            match u with
            | A _ -> upcast AType
            | B _ -> upcast BType))

let rec InnerDataType =
    Define.Object<InnerTestSubject>(
        name = "InnerData",
        fieldsFn = fun () ->
        [
            Define.Field("a", String, (fun _ d -> d.a))
            Define.Field("innerList", ListOf InnerDataType, (fun _ d -> d.innerList))
        ])

let AsyncDataType =
    Define.Object<AsyncTestSubject>(
        name = "AsyncData",
        fieldsFn = fun () -> [ Define.AsyncField("value", String, (fun _ d -> d.value)) ])

let DataType =
    Define.Object<TestSubject>(
        name = "Data",
        fieldsFn = fun () ->
        [
            Define.Field("id", String, (fun _ d -> d.id))
            Define.Field("a", String, (fun _ d -> d.a))
            Define.Field("b", String, (fun _ d -> d.b))
            Define.Field("union", UnionType, (fun _ d -> d.union))
            Define.Field("list", ListOf UnionType, (fun _ d -> d.list))
            Define.Field("innerList", ListOf InnerDataType, (fun _ d -> d.innerList))
            Define.Field("live", String, (fun _ d -> d.live))
            Define.Field("iface", InterfaceType, (fun _ d -> d.iface))
            Define.Field("ifaceList", ListOf InterfaceType, (fun _ d -> d.ifaceList))
            Define.Field("delayed", AsyncDataType, (fun _ d -> d.delayed))
            Define.Field("delayedList", ListOf AsyncDataType, (fun _ d -> d.delayedList))
            Define.Field("resolverError", AsyncDataType, (fun _ d -> d.resolverError))
            Define.Field("nullableError", AsyncDataType, (fun _ d -> d.nullableError))
            Define.Field("resolverListError", ListOf AsyncDataType, (fun _ d -> d.resolverListError))
            Define.Field("nullableListError", ListOf AsyncDataType, (fun _ d -> d.nullableListError))
            Define.Field("bufferedList", ListOf AsyncDataType, (fun _ d -> d.bufferedList))
        ])

let delay ms x = async {
    do! Async.Sleep(ms)
    return x
}

let data = {
       id = "1"
       a = "Apple"
       b = "Banana"
       union = A {
           id = "1"
           a = "Union A"
       }
       list = [
           A {
               id = "2"
               a = "Union A"
           };
           B {
               id = "3"
               b = 4
           }
       ]
       innerList = [
           { a = "Inner A"; innerList = [ { a = "Inner B"; innerList = [] }; { a = "Inner C"; innerList = [] } ] }
       ]
       live = "some value"
       iface = { C.id = "1000"; value = "C" }
       ifaceList = [
            { D.id = "2000"; value = "D" }; { C.id = "3000"; value = "C2" }
       ]
       delayed = { value = delay 5000 "Delayed value" }
       delayedList = [
           { value = delay 5000 "Delayed value 1" }
           { value = async { return "Delayed value 2" } }
       ]
       resolverError = { value = async { return failwith "Resolver error!" } }
       resolverListError = [ 
           { value = async { return failwith "Resolver error!" } } 
           { value = async { return failwith "Resolver error!" } }
       ]
       nullableError = { value = async { return null } }
       nullableListError = [
           { value = async { return null } }
           { value = async { return null } }
       ]
       bufferedList = [
            { value = delay 5000 "Buffered 1" }
            { value = delay 1000 "Buffered 2" }
            { value = async { return "Buffered 3" } }
       ]
   }

let Query =
    Define.Object<TestSubject>(
        name = "Query",
        fieldsFn = fun () -> 
        [
            Define.Field("listData", ListOf UnionType, (fun _ _ -> data.list))
            Define.Field("testData", DataType, (fun _ _ -> data))
        ])

let schemaConfig = 
    { SchemaConfig.DefaultWithBufferedStream(streamOptions = { Interval = None; PreferredBatchSize = None }) with Types = [ CType; DType ] }


let sub =
    { FieldName = "live"
      TypeName = "Data"
      Identity = fun (x : TestSubject) -> x.id }

schemaConfig.LiveFieldSubscriptionProvider.Register sub

let schema = Schema(Query, config = schemaConfig)

let executor = Executor(schema)

let hasSubscribers () =
    schemaConfig.LiveFieldSubscriptionProvider.HasSubscribers "Data" "live"

let resetLiveData () =
    data.live <- "some value"

let updateLiveData () =
    data.live <- "another value"
    schemaConfig.LiveFieldSubscriptionProvider.Publish "Data" "live" data

[<Fact>]
let ``Resolver error`` () =
    let expectedDirect =
        NameValueLookup.ofList [
            "testData", upcast NameValueLookup.ofList [
                "resolverError", null
            ]
        ]
    let expectedDeferred =
        NameValueLookup.ofList [
            "data", upcast NameValueLookup.ofList [
                "resolverError", null
            ]
            "errors", upcast [
                box <| NameValueLookup.ofList [
                    "message", upcast "Resolver error!"
                    "path", upcast [ "testData"; "resolverError"; "value" ]
                ]
            ]
            "path", upcast [ "testData"; "resolverError" ]
        ]
    let query = parse """{
        testData {
            resolverError @defer {
                value
            }
        }
    }"""
    let result = query |> executor.AsyncExecute |> sync
    match result with
    | Deferred(data, errors, deferred) ->
        empty errors
        data.["data"] |> equals (upcast expectedDirect)
        use sub = Observer.create deferred
        sub.WaitCompleted()
        sub.Received |> single |> equals (upcast expectedDeferred)
    | _ -> fail "Expected Deferred GQLResponse"

[<Fact>]
let ``Resolver list error`` () =
    let expectedDirect =
        NameValueLookup.ofList [
            "testData", upcast NameValueLookup.ofList [
                "resolverListError", upcast []
            ]
        ]
    let expectedDeferred1 =
        NameValueLookup.ofList [
            "data", null
            "errors", upcast [
                box <| NameValueLookup.ofList [
                    "message", upcast "Resolver error!"
                    "path", upcast [ "testData"; "resolverListError"; "value" ]
                ]
            ]
            "path", upcast [ box "testData"; upcast "resolverListError"; upcast 0 ]
        ]
    let expectedDeferred2 =
        NameValueLookup.ofList [
            "data", null
            "errors", upcast [
                box <| NameValueLookup.ofList [
                    "message", upcast "Resolver error!"
                    "path", upcast [ "testData"; "resolverListError"; "value" ]
                ]
            ]
            "path", upcast [ box "testData"; upcast "resolverListError"; upcast 1 ]
        ]
    let query = parse """{
        testData {
            resolverListError @stream {
                value
            }
        }
    }"""
    let result = query |> executor.AsyncExecute |> sync
    match result with
    | Deferred(data, errors, deferred) ->
        empty errors
        data.["data"] |> equals (upcast expectedDirect)
        use sub = Observer.create deferred
        sub.WaitCompleted(2)
        sub.Received
        |> Seq.cast<NameValueLookup>
        |> contains expectedDeferred1
        |> contains expectedDeferred2
        |> ignore
    | _ -> fail "Expected Deferred GQLResponse"

[<Fact>]
let ``Nullable error`` () =
    let expectedDirect =
        NameValueLookup.ofList [
            "testData", upcast NameValueLookup.ofList [
                "nullableError", null
            ]
        ]
    let expectedDeferred =
        NameValueLookup.ofList [
            "data", upcast NameValueLookup.ofList [
                "nullableError", null
            ]
            "errors", upcast [
                box <| NameValueLookup.ofList [
                    "message", upcast "Non-Null field value resolved as a null!"
                    "path", upcast [ "testData"; "nullableError"; "value" ]
                ]
            ]
            "path", upcast [ "testData"; "nullableError" ]
        ]
    let query = parse """{
        testData {
            nullableError @defer {
                value
            }
        }
    }"""
    let result = query |> executor.AsyncExecute |> sync
    match result with
    | Deferred(data, errors, deferred) ->
        empty errors
        data.["data"] |> equals (upcast expectedDirect)
        use sub = Observer.create deferred
        sub.WaitCompleted()
        sub.Received |> single |> equals (upcast expectedDeferred)
    | _ -> fail "Expected Deferred GQLResponse"

[<Fact>]
let ``Single Root object field - Defer and Stream`` () =
    let expectedDirect =
        NameValueLookup.ofList [
            "testData", upcast NameValueLookup.ofList [
                "iface", null
            ]
        ]
    let expectedDeferred =
        NameValueLookup.ofList [
            "data", upcast NameValueLookup.ofList [
                "id", upcast "1000"
                "value", upcast "C"
            ]
            "path", upcast [ "testData"; "iface" ]
        ]
    let query = sprintf """{
        testData {
            iface @%s {
                id
                value
            }
        }
    }"""
    asts query
    |> Seq.iter (fun query ->
        let result = query |> executor.AsyncExecute |> sync
        match result with
        | Deferred(data, errors, deferred) ->
            empty errors
            data.["data"] |> equals (upcast expectedDirect)
            use sub = Observer.create deferred
            sub.WaitCompleted()
            sub.Received |> single |> equals (upcast expectedDeferred)
        | _ -> fail "Expected Deferred GQLResponse")

[<Fact>]
let ``Single Root object list field - Defer`` () =
    let expectedDirect =
        NameValueLookup.ofList [
            "testData", upcast NameValueLookup.ofList [
                "ifaceList", upcast [ ]
            ]
        ]
    let expectedDeferred =
        NameValueLookup.ofList [
            "data", upcast [
                box <| NameValueLookup.ofList [
                    "id", upcast "2000"
                    "value", upcast "D"
                ]
                box <| NameValueLookup.ofList [
                    "id", upcast "3000"
                    "value", upcast "C2"
                ]
            ]
            "path", upcast [ box "testData"; upcast "ifaceList" ]
        ]
    let query = parse """{
        testData {
            ifaceList @defer {
                id
                value
            }
        }
    }"""
    let result = query |> executor.AsyncExecute |> sync
    match result with
    | Deferred(data, errors, deferred) ->
        empty errors
        data.["data"] |> equals (upcast expectedDirect)
        use sub = Observer.create deferred
        sub.WaitCompleted()
        sub.Received |> single |> equals (upcast expectedDeferred)
    | _ -> fail "Expected Deferred GQLResponse"

[<Fact>]
let ``Single Root object list field - Stream`` () =
    let expectedDirect =
        NameValueLookup.ofList [
            "testData", upcast NameValueLookup.ofList [
                "ifaceList", upcast [ ]
            ]
        ]
    let expectedDeferred1 =
        NameValueLookup.ofList [
            "data", upcast [
                box <| NameValueLookup.ofList [
                    "id", upcast "2000"
                    "value", upcast "D"
                ]
            ]
            "path", upcast [ box "testData"; upcast "ifaceList"; upcast 0 ]
        ]
    let expectedDeferred2 =
        NameValueLookup.ofList [
            "data", upcast [
                box <| NameValueLookup.ofList [
                    "id", upcast "3000"
                    "value", upcast "C2"
                ]
            ]
            "path", upcast [ box "testData"; upcast "ifaceList"; upcast 1 ]
        ]
    let query = parse """{
        testData {
            ifaceList @stream {
                id
                value
            }
        }
    }"""
    let result = query |> executor.AsyncExecute |> sync
    match result with
    | Deferred(data, errors, deferred) ->
        empty errors
        data.["data"] |> equals (upcast expectedDirect)
        use sub = Observer.create deferred
        sub.WaitCompleted(2)
        sub.Received
        |> Seq.cast<NameValueLookup>
        |> contains expectedDeferred1
        |> contains expectedDeferred2
        |> ignore
    | _ -> fail "Expected Deferred GQLResponse"

[<Fact>]
let ``Interface field - Defer and Stream`` () =
    let expectedDirect =
        NameValueLookup.ofList [
            "testData", upcast NameValueLookup.ofList [
                "iface", upcast NameValueLookup.ofList [
                    "id", upcast "1000"
                    "value", null
                ]
            ]
        ]
    let expectedDeferred =
        NameValueLookup.ofList [
            "data", upcast "C"
            "path", upcast [ "testData"; "iface"; "value" ]
        ]
    let query = sprintf """{
        testData {
            iface {
                id
                value @%s
            }
        }
    }"""
    asts query
    |> Seq.iter (fun query ->
        let result = query |> executor.AsyncExecute |> sync
        match result with
        | Deferred(data, errors, deferred) ->
            empty errors
            data.["data"] |> equals (upcast expectedDirect)
            use sub = Observer.create deferred
            sub.WaitCompleted()
            sub.Received |> single |> equals (upcast expectedDeferred)
        | _ -> fail "Expected Deferred GQLResponse")

[<Fact>]
let ``Interface list field - Defer and Stream`` () =
    let expectedDirect =
        NameValueLookup.ofList [
            "testData", upcast NameValueLookup.ofList [
                "ifaceList", upcast [
                    box <| NameValueLookup.ofList [
                        "id", upcast "2000"
                        "value", null
                    ]
                    upcast NameValueLookup.ofList [
                        "id", upcast "3000"
                        "value", null
                    ]
                ]
            ]
        ]
    let expectedDeferred1 =
        NameValueLookup.ofList [
            "data", upcast "D"
            "path", upcast [ box "testData"; upcast "ifaceList"; upcast 0; upcast "value" ]
        ]
    let expectedDeferred2 =
        NameValueLookup.ofList [
            "data", upcast "C2"
            "path", upcast [ box "testData"; upcast "ifaceList"; upcast 1; upcast "value" ]
        ]
    let query = sprintf """{
        testData {
            ifaceList {
                id
                value @%s
            }
        }
    }"""
    asts query
    |> Seq.iter (fun query ->
        let result = query |> executor.AsyncExecute |> sync
        match result with
        | Deferred(data, errors, deferred) -> 
            empty errors
            data.["data"] |> equals (upcast expectedDirect)
            use sub = Observer.create deferred
            sub.WaitCompleted(2)
            sub.Received
            |> Seq.cast<NameValueLookup>
            |> contains expectedDeferred1
            |> contains expectedDeferred2
            |> ignore
        | _ -> fail "Expected Deferred GQLResponse")

[<Fact>]
let ``Each live result should be sent as soon as it is computed`` () =
    let expectedDirect =
        NameValueLookup.ofList [
            "testData", upcast NameValueLookup.ofList [
                "live", upcast "some value"
                "delayed", null
            ]
        ]
    let expectedLive =
        NameValueLookup.ofList [
            "data", upcast "another value"
            "path", upcast ["testData"; "live"]
        ]
    let expectedDeferred =
        NameValueLookup.ofList [
            "data", upcast NameValueLookup.ofList [
                "value", upcast "Delayed value"
            ]
            "path", upcast ["testData"; "delayed"]
        ]
    let query = parse """{
        testData {
            live @live
            delayed @defer {
                value
            }
        }
    }"""
    use mre1 = new ManualResetEvent(false)
    use mre2 = new ManualResetEvent(false)
    resetLiveData()
    let result = query |> executor.AsyncExecute |> sync
    match result with
    | Deferred(data, errors, deferred) ->
        empty errors
        data.["data"] |> equals (upcast expectedDirect)
        use sub = deferred |> Observer.createWithCallback (fun sub _ ->
            if Seq.length sub.Received = 1 then mre1.Set() |> ignore
            elif Seq.length sub.Received = 2 then mre2.Set() |> ignore)
        waitFor hasSubscribers 10 "Timeout while waiting for subscribers on GQLResponse"
        updateLiveData()
        // The second result is a delayed async field, which is set to compute the value for 5 seconds.
        // The first result should come as soon as the live value is updated, which sould be almost instantly.
        // Therefore, let's assume that if it does not come in at least 3 seconds, test has failed.
        if TimeSpan.FromSeconds(float 3) |> mre1.WaitOne |> not
        then fail "Timeout while waiting for first deferred result"
        if TimeSpan.FromSeconds(float 30) |> mre2.WaitOne |> not
        then fail "Timeout while waiting for second deferred result"
        sub.Received
        |> Seq.cast<NameValueLookup>
        |> itemEquals 0 expectedLive
        |> itemEquals 1 expectedDeferred
        |> ignore
    | _ -> fail "Expected Deferred GQLRespnse"

[<Fact>]
let ``Live Query`` () =
    let expectedDirect =
        NameValueLookup.ofList [
            "testData", upcast NameValueLookup.ofList [
                "id", upcast "1"
                "live", upcast "some value"
            ]
        ]
    let expectedLive =
        NameValueLookup.ofList [
            "data", upcast "another value"
            "path", upcast ["testData"; "live"]
        ]
    let query = parse """{
        testData {
            id
            live @live
        }
    }"""
    resetLiveData()
    let result = query |> executor.AsyncExecute |> sync
    match result with
    | Deferred(data, errors, deferred) ->
        empty errors
        data.["data"] |> equals (upcast expectedDirect)
        use sub = Observer.create deferred
        waitFor hasSubscribers 10 "Timeout while waiting for subscribers on GQLResponse"
        updateLiveData()
        sub.WaitForItem()
        sub.Received
        |> Seq.cast<NameValueLookup>
        |> contains expectedLive
        |> ignore
    | _ -> fail "Expected Deferred GQLResponse"

[<Fact>]
let ``Parallel Defer`` () =
    let expectedDirect =
        NameValueLookup.ofList [
           "testData", upcast NameValueLookup.ofList [
                "a", null
                "b", upcast "Banana"
                "innerList", upcast []
            ]
        ]
    let expectedDeferred1 =
        NameValueLookup.ofList [
            "data", upcast "Apple"
            "path", upcast ["testData"; "a"]
        ]
    let expectedDeferred2 =
        NameValueLookup.ofList [
            "data", upcast [
                box <| NameValueLookup.ofList [
                    "a", upcast "Inner A"
                ]
            ]
            "path", upcast ["testData"; "innerList"]
        ]
    let query = 
        parse """{
            testData {
                a @defer
                b
                innerList @defer {
                    a                    
                }
            }
        }"""
    let result = query |> executor.AsyncExecute |> sync
    match result with
    | Deferred(data, errors, deferred) -> 
        empty errors
        data.["data"] |> equals (upcast expectedDirect)
        use sub = Observer.create deferred
        sub.WaitCompleted(2)
        sub.Received
        |> Seq.cast<NameValueLookup>
        |> contains expectedDeferred1
        |> contains expectedDeferred2
        |> ignore
    | _ -> fail "Expected Deferred GQLResponse"

[<Fact>]
let ``Parallell Stream`` () =
    let expectedDirect =
        NameValueLookup.ofList [
           "testData", upcast NameValueLookup.ofList [
                "a", null
                "b", upcast "Banana"
                "innerList", upcast []
            ]
        ]
    let expectedDeferred1 =
        NameValueLookup.ofList [
            "data", upcast "Apple"
            "path", upcast ["testData"; "a"]
        ]
    let expectedDeferred2 =
        NameValueLookup.ofList [
            "data", upcast [
                box <| NameValueLookup.ofList [
                    "a", upcast "Inner A"
                ]
            ]
            "path", upcast [box "testData"; upcast "innerList"; upcast 0]
        ]
    let query = 
        parse """{
            testData {
                a @stream
                b
                innerList @stream {
                    a                    
                }
            }
        }"""
    let result = query |> executor.AsyncExecute |> sync
    match result with
    | Deferred(data, errors, deferred) -> 
        empty errors
        data.["data"] |> equals (upcast expectedDirect)
        use sub = Observer.create deferred
        sub.WaitCompleted(2)
        sub.Received
        |> Seq.cast<NameValueLookup>
        |> contains expectedDeferred1
        |> contains expectedDeferred2
        |> ignore
    | _ -> fail "Expected Deferred GQLResponse"

[<Fact>]
let ``Inner Object List Defer`` () =
    let expectedDirect =
        NameValueLookup.ofList [
           "testData", upcast NameValueLookup.ofList [
                "b", upcast "Banana"
                "innerList", upcast []
            ]
        ]
    let expectedDeferred =
        NameValueLookup.ofList [
            "data", upcast [
                box <| NameValueLookup.ofList [
                    "a", upcast "Inner A"
                ]
            ]
            "path", upcast ["testData"; "innerList"]
        ]
    let query = parse """{
            testData {
                b
                innerList @defer {
                    a                    
                }
            }
        }"""
    let result = query |> executor.AsyncExecute |> sync
    match result with
    | Deferred(data, errors, deferred) -> 
        empty errors
        data.["data"] |> equals (upcast expectedDirect)
        use sub = Observer.create deferred
        sub.WaitCompleted()
        sub.Received |> single |> equals (upcast expectedDeferred)
    | _ -> fail "Expected Deferred GQLResponse"

[<Fact>]
let ``Inner Object List Stream`` () =
    let expectedDirect =
        NameValueLookup.ofList [
           "testData", upcast NameValueLookup.ofList [
                "b", upcast "Banana"
                "innerList", upcast []
            ]
        ]
    let expectedDeferred =
        NameValueLookup.ofList [
            "data", upcast [
                box <| NameValueLookup.ofList [
                    "a", upcast "Inner A"
                ]
            ]
            "path", upcast [box "testData"; upcast "innerList"; upcast 0]
        ]
    let query = parse """{
            testData {
                b
                innerList @stream {
                    a                    
                }
            }
        }"""
    let result = query |> executor.AsyncExecute |> sync
    match result with
    | Deferred(data, errors, deferred) -> 
        empty errors
        data.["data"] |> equals (upcast expectedDirect)
        use sub = Observer.create deferred
        sub.WaitCompleted()
        sub.Received |> single |> equals (upcast expectedDeferred)
    | _ -> fail "Expected Deferred GQLResponse"

[<Fact>]
let ``Nested Inner Object List Defer`` () =
    let expectedDirect =
        NameValueLookup.ofList [
           "testData", upcast NameValueLookup.ofList [
                "b", upcast "Banana"
                "innerList", upcast []
            ]
        ]
    let expectedDeferred1 =
        NameValueLookup.ofList [
            "data", upcast [
                box <| NameValueLookup.ofList [
                    "a", upcast "Inner A"
                    "innerList", upcast []
                ]
            ]
            "path", upcast ["testData"; "innerList"]
        ]
    let expectedDeferred2 =
        NameValueLookup.ofList [
            "data", upcast [
                box <| NameValueLookup.ofList [
                    "a", upcast "Inner B"
                ]
                upcast NameValueLookup.ofList [
                    "a", upcast "Inner C"
                ]
            ]
            "path", upcast [box "testData"; upcast "innerList"; upcast 0; upcast "innerList"]
        ]
    let query = parse """{
            testData {
                b
                innerList @defer {
                    a
                    innerList @defer {
                        a
                    }
                }
            }
        }"""
    let result = query |> executor.AsyncExecute |> sync
    match result with
    | Deferred(data, errors, deferred) ->
        empty errors
        data.["data"] |> equals (upcast expectedDirect)
        use sub = Observer.create deferred
        sub.WaitCompleted(2)
        sub.Received
        |> Seq.cast<NameValueLookup>
        |> contains expectedDeferred1
        |> contains expectedDeferred2
        |> ignore
    | _ -> fail "Expected Deferred GQLResponse"

[<Fact>]
let ``Nested Inner Object List Stream`` () =
    let expectedDirect =
        NameValueLookup.ofList [
           "testData", upcast NameValueLookup.ofList [
                "b", upcast "Banana"
                "innerList", upcast []
            ]
        ]
    let expectedDeferred1 =
        NameValueLookup.ofList [
            "data", upcast [
                box <| NameValueLookup.ofList [
                    "a", upcast "Inner A"
                    "innerList", upcast []
                ]
            ]
            "path", upcast ["testData"; "innerList"]
        ]
    let expectedDeferred2 =
        NameValueLookup.ofList [
            "data", upcast [
                box <| NameValueLookup.ofList [
                    "a", upcast "Inner B"
                ]
            ]
            "path", upcast [box "testData"; upcast "innerList"; upcast 0; upcast "innerList"; upcast 0]
        ]
    let expectedDeferred3 =
        NameValueLookup.ofList [
            "data", upcast [
                box <| NameValueLookup.ofList [
                    "a", upcast "Inner C"
                ]
            ]
            "path", upcast [box "testData"; upcast "innerList"; upcast 0; upcast "innerList"; upcast 1]
        ]
    let query = parse """{
            testData {
                b
                innerList @defer {
                    a
                    innerList @stream {
                        a
                    }
                }
            }
        }"""
    let result = query |> executor.AsyncExecute |> sync
    match result with
    | Deferred(data, errors, deferred) ->
        empty errors
        data.["data"] |> equals (upcast expectedDirect)
        use sub = Observer.create deferred
        sub.WaitCompleted(3)
        sub.Received
        |> Seq.cast<NameValueLookup>
        |> contains expectedDeferred1
        |> contains expectedDeferred2
        |> contains expectedDeferred3
        |> ignore
    | _ -> fail "Expected Deferred GQLResponse"

[<Fact>]
let ``Simple Defer and Stream`` () =
    let expectedDirect =
        NameValueLookup.ofList [
           "testData", upcast NameValueLookup.ofList [
                "a", null
                "b", upcast "Banana"
            ]
        ]
    let expectedDeferred =
        NameValueLookup.ofList [
            "data", upcast "Apple"
            "path", upcast ["testData"; "a"]
        ]
    let query = sprintf """{
        testData {
            a @%s
            b
        }
    }"""
    asts query
    |> Seq.iter (fun query ->
        let result = query |> executor.AsyncExecute |> sync
        match result with
        | Deferred(data, errors, deferred) ->
            empty errors
            data.["data"] |> equals (upcast expectedDirect)
            use sub = Observer.create deferred
            sub.WaitCompleted()
            sub.Received |> single |> equals (upcast expectedDeferred)
        | _ -> fail "Expected Deferred GQLResponse")

[<Fact>]
let ``List Defer``() =
    let expectedDirect =
        NameValueLookup.ofList [
            "testData", upcast NameValueLookup.ofList [
                "a", upcast "Apple"
                "list", upcast []
            ]
        ]
    let expectedDeferred =
        NameValueLookup.ofList [
            "data", upcast [
                box <| NameValueLookup.ofList [
                    "id", upcast "2"
                    "a", upcast "Union A"
                ]
                upcast NameValueLookup.ofList [
                    "id", upcast "3"
                    "b", upcast 4
                ]
            ]
            "path", upcast ["testData"; "list"]
        ]
    let query = parse """{
        testData {
            a
            list @defer {
                ... on A {
                    id
                    a
                }
                ... on B {
                    id
                    b
                }
            }
        }
    }"""
    let result = query |> executor.AsyncExecute |> sync
    match result with
    | Deferred(data, errors, deferred) ->
        empty errors
        data.["data"] |> equals (upcast expectedDirect)
        use sub = Observer.create deferred
        sub.WaitCompleted()
        sub.Received |> single |> equals (upcast expectedDeferred)
    | _ -> fail "Expected Deferred GQLResponse"

[<Fact>]
let ``List Fragment Defer and Stream - Exclusive``() =
    let expectedDirect =
        NameValueLookup.ofList [
            "testData", upcast NameValueLookup.ofList [
                "a", upcast "Apple"
                "list", upcast [
                    box <| NameValueLookup.ofList [
                        "id", upcast "2"
                        "a", null
                    ]
                    upcast NameValueLookup.ofList [
                        "id", upcast "3"
                        "b", upcast 4
                    ]
                ]
            ]
        ]
    let expectedDeferred =
        NameValueLookup.ofList [
            "data", upcast "Union A"
            "path", upcast [box "testData"; upcast "list"; upcast 0; upcast "a"]
        ]
    let query = sprintf """{
        testData {
            a
            list {
                ... on A {
                    id
                    a @%s
                }
                ... on B {
                    id
                    b
                }
            }
        }
    }"""
    asts query
    |> Seq.iter (fun query ->
        let result = query |> executor.AsyncExecute |> sync
        match result with
        | Deferred(data, errors, deferred) ->
            empty errors
            data.["data"] |> equals (upcast expectedDirect)
            use sub = Observer.create deferred
            sub.WaitCompleted()
            sub.Received |> single |> equals (upcast expectedDeferred)
        | _ -> fail "Expected Deferred GQLResponse")

[<Fact>]
let ``List Fragment Defer and Stream - Common``() =
    let expectedDirect =
        NameValueLookup.ofList [
            "testData", upcast NameValueLookup.ofList [
                "a", upcast "Apple"
                "list", upcast [
                    box <| NameValueLookup.ofList [
                        "id", null
                        "a", upcast "Union A"
                    ]
                    upcast NameValueLookup.ofList [
                        "id", upcast "3"
                        "b", upcast 4
                    ]
                ]
            ]
        ]
    let expectedDeferred =
        NameValueLookup.ofList [
            "data", upcast "2"
            "path", upcast [box "testData"; upcast "list"; upcast 0; upcast "id"]
        ]
    let query = sprintf """{
        testData {
            a
            list {
                ... on A {
                    id @%s
                    a
                }
                ... on B {
                    id
                    b
                }
            }
        }
    }"""
    asts query
    |> Seq.iter (fun query ->
        let result = query |> executor.AsyncExecute |> sync
        match result with
        | Deferred(data, errors, deferred) ->
            empty errors
            data.["data"] |> equals (upcast expectedDirect)
            use sub = Observer.create deferred
            sub.WaitCompleted()
            sub.Received |> single |> equals (upcast expectedDeferred)
        | _ -> fail "Expected Deferred GQLResponse")

[<Fact>]
let ``List inside root - Stream``() =
    let expectedDirect =
        NameValueLookup.ofList [
            "listData", upcast []
        ]
    let expectedDeferred1 =
        NameValueLookup.ofList [
            "data", upcast [
                box <| NameValueLookup.ofList [
                    "id", upcast "2"
                    "a", upcast "Union A"
                ]
            ]
            "path", upcast [box "listData"; upcast 0]
        ]        
    let expectedDeferred2 =
        NameValueLookup.ofList [
            "data", upcast [
                box <| NameValueLookup.ofList [
                    "id", upcast "3"
                    "b", upcast 4
                ]
            ]
            "path", upcast [box "listData"; box 1]
        ]
    let query = parse """{
        listData @stream {
            ... on A {
                id
                a
            }
            ... on B {
                id
                b
            }
        }
    }"""
    let result = query |> executor.AsyncExecute |> sync
    match result with
    | Deferred(data, errors, deferred) ->
        empty errors
        data.["data"] |> equals (upcast expectedDirect)
        use sub = Observer.create deferred
        sub.WaitCompleted(2)
        sub.Received
        |> Seq.cast<NameValueLookup>
        |> contains expectedDeferred1
        |> contains expectedDeferred2
        |> ignore
    | _ -> fail "Expected Deferred GQLResponse"

[<Fact>]
let ``List Stream``() =
    let expectedDirect =
        NameValueLookup.ofList [
            "testData", upcast NameValueLookup.ofList [
                "a", upcast "Apple"
                "list", upcast []
            ]
        ]
    let expectedDeferred1 =
        NameValueLookup.ofList [
            "data", upcast [
                box <| NameValueLookup.ofList [
                    "id", upcast "2"
                    "a", upcast "Union A"
                ]
            ]
            "path", upcast [box "testData"; upcast "list"; upcast 0]
        ]        
    let expectedDeferred2 =
        NameValueLookup.ofList [
            "data", upcast [
                box <| NameValueLookup.ofList [
                    "id", upcast "3"
                    "b", upcast 4
                ]
            ]
            "path", upcast [box "testData"; upcast "list"; box 1]
        ]
    let query = parse """{
        testData {
            a
            list @stream {
                ... on A {
                    id
                    a
                }
                ... on B {
                    id
                    b
                }
            }
        }
    }"""
    let result = query |> executor.AsyncExecute |> sync
    match result with
    | Deferred(data, errors, deferred) ->
        empty errors
        data.["data"] |> equals (upcast expectedDirect)
        use sub = Observer.create deferred
        sub.WaitCompleted(2)
        sub.Received
        |> Seq.cast<NameValueLookup>
        |> contains expectedDeferred1
        |> contains expectedDeferred2
        |> ignore
    | _ -> fail "Expected Deferred GQLResponse"

[<Fact>]
let ``Should buffer stream list correctly by timing information``() =
    let expectedDirect =
        NameValueLookup.ofList [
            "testData", upcast NameValueLookup.ofList [
                "bufferedList", upcast []
            ]
        ]
    let expectedDeferred1 =
        NameValueLookup.ofList [
            "data", upcast [
                box <| NameValueLookup.ofList [
                    "value", upcast "Buffered 3"
                ]
                upcast NameValueLookup.ofList [
                    "value", upcast "Buffered 2"
                ]
            ]
            "path", upcast [box "testData"; upcast "bufferedList"; upcast [2; 1]]
        ]        
    let expectedDeferred2 =
        NameValueLookup.ofList [
            "data", upcast [
                box <| NameValueLookup.ofList [
                    "value", upcast "Buffered 1"
                ]
            ]
            "path", upcast [box "testData"; upcast "bufferedList"; upcast [0]]
        ]   
    let query = parse """{
        testData {
            bufferedList @stream(interval : 3000) {
                value
            }
        }
    }"""
    use mre1 = new ManualResetEvent(false)
    use mre2 = new ManualResetEvent(false)
    let result = query |> executor.AsyncExecute |> sync
    match result with
    | Deferred(data, errors, deferred) ->
        empty errors
        data.["data"] |> equals (upcast expectedDirect)
        use sub = deferred |> Observer.createWithCallback (fun sub _ ->
            if Seq.length sub.Received = 1 then mre1.Set() |> ignore
            elif Seq.length sub.Received = 2 then mre2.Set() |> ignore)
        // The first result is a delayed async field, which is set to compute the value for 5 seconds.
        // The second result is also a delayed async field, computed for 1 second.
        // Third result is a instant returning async field.
        // As the buffer has a time limit of 3 seconds, the expected behavior is
        // to buffer results 3 and 2 (in this order), as together they take less than 3 seconds to compute,
        // and send them together on the first batch.
        // First result should come in a second batch, as it takes 5 seconds to compute, more than the time limit of the buffer.
        if TimeSpan.FromSeconds(float 4) |> mre1.WaitOne |> not
        then fail "Timeout while waiting for first Deferred GQLResponse"
        if TimeSpan.FromSeconds(float 30) |> mre2.WaitOne |> not
        then fail "Timeout while waiting for second Deferred GQLResponse"
        sub.WaitCompleted()
        sub.Received
        |> Seq.cast<NameValueLookup>
        |> itemEquals 0 expectedDeferred1
        |> itemEquals 1 expectedDeferred2
        |> ignore
    | _ -> fail "Expected Deferred GQLResponse"

[<Fact>]
let ``Should buffer stream list correctly by count information``() =
    let expectedDirect =
        NameValueLookup.ofList [
            "testData", upcast NameValueLookup.ofList [
                "bufferedList", upcast []
            ]
        ]
    let expectedDeferred1 =
        NameValueLookup.ofList [
            "data", upcast [
                box <| NameValueLookup.ofList [
                    "value", upcast "Buffered 3"
                ]
                upcast NameValueLookup.ofList [
                    "value", upcast "Buffered 2"
                ]
            ]
            "path", upcast [box "testData"; upcast "bufferedList"; upcast [2; 1]]
        ]        
    let expectedDeferred2 =
        NameValueLookup.ofList [
            "data", upcast [
                box <| NameValueLookup.ofList [
                    "value", upcast "Buffered 1"
                ]
            ]
            "path", upcast [box "testData"; upcast "bufferedList"; upcast [0]]
        ]   
    let query = parse """{
        testData {
            bufferedList @stream(preferredBatchSize : 2) {
                value
            }
        }
    }"""
    use mre1 = new ManualResetEvent(false)
    use mre2 = new ManualResetEvent(false)
    let result = query |> executor.AsyncExecute |> sync
    match result with
    | Deferred(data, errors, deferred) ->
        empty errors
        data.["data"] |> equals (upcast expectedDirect)
        use sub = deferred |> Observer.createWithCallback (fun sub _ ->
            if Seq.length sub.Received = 1 then mre1.Set() |> ignore
            elif Seq.length sub.Received = 2 then mre2.Set() |> ignore)
        // The first result is a delayed async field, which is set to compute the value for 5 seconds.
        // The second result is also a delayed async field, computed for 1 second.
        // Third result is a instant returning async field.
        // As the preferred batch size is configured to have a maximum of two items, the expected behavior is
        // to buffer results 3 and 2 (in this order), as together they take should be computed before than the fist result,
        // and send them together on the first batch.
        // First result should come in a second batch, as it takes 5 seconds to compute, which should be enough
        // to put the two other results in a batch with the preferred size.
        if TimeSpan.FromSeconds(float 4) |> mre1.WaitOne |> not
        then fail "Timeout while waiting for first Deferred GQLResponse"
        if TimeSpan.FromSeconds(float 30) |> mre2.WaitOne |> not
        then fail "Timeout while waiting for second Deferred GQLResponse"
        sub.WaitCompleted()
        sub.Received
        |> Seq.cast<NameValueLookup>
        |> itemEquals 0 expectedDeferred1
        |> itemEquals 1 expectedDeferred2
        |> ignore
    | _ -> fail "Expected Deferred GQLResponse"

[<Fact>]
let ``Union Defer and Stream`` () =
    let expectedDirect =
        NameValueLookup.ofList [
            "testData", upcast NameValueLookup.ofList [
                "a", upcast "Apple"
                "b", upcast "Banana"
                "union", null
            ]
        ]
    let expectedDeferred =
        NameValueLookup.ofList [
            "data", upcast NameValueLookup.ofList [ "id", upcast "1"; "a", upcast "Union A" ]
            "path", upcast ["testData"; "union"]
        ]
    let query = sprintf """{
        testData {
            a
            b
            union @%s {
                ... on A {
                    id
                    a
                }
                ... on B {
                    id
                    b
                }
            }
        }
    }"""
    asts query
    |> Seq.iter (fun query ->
        let result = query |> executor.AsyncExecute |> sync
        match result with
        | Deferred(data, errors, deferred) ->
            empty errors
            data.["data"] |> equals (upcast expectedDirect)
            use sub = Observer.create deferred
            sub.WaitCompleted()
            sub.Received |> single |> equals (upcast expectedDeferred)
        | _ -> fail "Expected Deferred GQLRespnse")

[<Fact>]
let ``Each deferred result should be sent as soon as it is computed``() =
    let expectedDirect =
        NameValueLookup.ofList [
            "testData", upcast NameValueLookup.ofList [
                "b", null
                "delayed", null
            ]
        ]
    let expectedDeferred1 : Output =
        upcast NameValueLookup.ofList [
            "data", upcast "Banana"
            "path", upcast ["testData"; "b"]
        ]
    let expectedDeferred2 : Output =
        upcast NameValueLookup.ofList [
            "data", upcast NameValueLookup.ofList [
                "value", upcast "Delayed value"
            ]
            "path", upcast ["testData"; "delayed"]
        ]
    let query = parse """{
        testData {
            b @defer
            delayed @defer {
                value
            }
        }
    }"""
    use mre1 = new ManualResetEvent(false)
    use mre2 = new ManualResetEvent(false)
<<<<<<< HEAD
    let mutable deferred1 : Output option = None
    let mutable deferred2 : Output option = None
    let getDeferred x =
        if Option.isNone deferred1 then deferred1 <- Some x; mre1.Set() |> ignore
        elif Option.isNone deferred2 then deferred2 <- Some x; mre2.Set() |> ignore
    let lockObj = obj()
=======
>>>>>>> 01dea989
    let result = query |> executor.AsyncExecute |> sync
    match result with
    | Deferred(data, errors, deferred) ->
        empty errors
        data.["data"] |> equals (upcast expectedDirect)
<<<<<<< HEAD
        deferred |> Observable.add (fun x -> lock lockObj (fun () -> getDeferred x))
=======
        use sub = deferred |> Observer.createWithCallback (fun sub _ ->
            if Seq.length sub.Received = 1 then mre1.Set() |> ignore
            elif Seq.length sub.Received = 2 then mre2.Set() |> ignore)
>>>>>>> 01dea989
        // The second result is a delayed async field, which is set to compute the value for 5 seconds.
        // The first result should come almost instantly, as it is not a delayed computed field.
        // Therefore, let's assume that if it does not come in at least 3 seconds, test has failed.
        if TimeSpan.FromSeconds(float 3) |> mre1.WaitOne |> not
        then fail "Timeout while waiting for first deferred result"
        if TimeSpan.FromSeconds(float 30) |> mre2.WaitOne |> not
        then fail "Timeout while waiting for second deferred result"
<<<<<<< HEAD
        deferred1 |> isSome |> equals expectedDeferred1
        deferred2 |> isSome |> equals expectedDeferred2
=======
        sub.WaitCompleted()
        sub.Received
        |> Seq.cast<NameValueLookup>
        |> itemEquals 0 expectedDeferred1
        |> itemEquals 1 expectedDeferred2
        |> ignore
    | _ -> fail "Expected Deferred GQLRespnse"

[<Fact>]
let ``Each deferred result of a list should be sent as soon as it is computed`` () =
    let expectedDirect =
        NameValueLookup.ofList [
            "testData", upcast NameValueLookup.ofList [
                "delayedList", upcast [
                    box <| NameValueLookup.ofList [
                        "value", null
                    ]
                    upcast NameValueLookup.ofList [
                        "value", null
                    ]
                ]
            ]
        ]
    let expectedDeferred1 =
        NameValueLookup.ofList [
            "data", upcast "Delayed value 2"
            "path", upcast [box "testData"; upcast "delayedList"; upcast 1; upcast "value"]
        ]
    let expectedDeferred2 =
        NameValueLookup.ofList [
            "data", upcast "Delayed value 1"
            "path", upcast [box "testData"; upcast "delayedList"; upcast 0; upcast "value"]
        ]
    let query = parse """{
        testData {
            delayedList {
                value @defer
            }
        }
    }"""
    use mre1 = new ManualResetEvent(false)
    use mre2 = new ManualResetEvent(false)
    let result = query |> executor.AsyncExecute |> sync
    match result with
    | Deferred(data, errors, deferred) ->
        empty errors
        data.["data"] |> equals (upcast expectedDirect)
        use sub = deferred |> Observer.createWithCallback (fun sub _ ->
            if Seq.length sub.Received = 1 then mre1.Set() |> ignore
            elif Seq.length sub.Received = 2 then mre2.Set() |> ignore)
        // The first result is a delayed async field, which is set to compute the value for 5 seconds.
        // The second result should come first, almost instantly, as it is not a delayed computed field.
        // Therefore, let's assume that if it does not come in at least 4 seconds, test has failed.
        if TimeSpan.FromSeconds(float 4) |> mre1.WaitOne |> not
        then fail "Timeout while waiting for first deferred result"
        if TimeSpan.FromSeconds(float 30) |> mre2.WaitOne |> not
        then fail "Timeout while waiting for second deferred result"
        sub.WaitCompleted()
        sub.Received
        |> Seq.cast<NameValueLookup>
        |> itemEquals 0 expectedDeferred1
        |> itemEquals 1 expectedDeferred2
        |> ignore
>>>>>>> 01dea989
    | _ -> fail "Expected Deferred GQLRespnse"

[<Fact>]
let ``Each streamed result should be sent as soon as it is computed``() =
    let expectedDirect =
        NameValueLookup.ofList [
            "testData", upcast NameValueLookup.ofList [
                "delayedList", upcast []
            ]
        ]
    let expectedDeferred1 =
        NameValueLookup.ofList [
            "data", upcast [
                box <| NameValueLookup.ofList [
                    "value", upcast "Delayed value 2"
                ]
            ]
            "path", upcast [box "testData"; upcast "delayedList"; upcast 1]
        ]
    let expectedDeferred2 =
        NameValueLookup.ofList [
            "data", upcast [
                box <| NameValueLookup.ofList [
                    "value", upcast "Delayed value 1"
                ]
            ]
            "path", upcast [box "testData"; upcast "delayedList"; upcast 0]
        ]
    let query = parse """{
        testData {
            delayedList @stream {
                value
            }
        }
    }"""
    use mre1 = new ManualResetEvent(false)
    use mre2 = new ManualResetEvent(false)
    let result = query |> executor.AsyncExecute |> sync
    match result with
    | Deferred(data, errors, deferred) ->
        empty errors
        data.["data"] |> equals (upcast expectedDirect)
        use sub = deferred |> Observer.createWithCallback (fun sub _ ->
            if Seq.length sub.Received = 1 then mre1.Set() |> ignore
            elif Seq.length sub.Received = 2 then mre2.Set() |> ignore)
        // The first result is a delayed async field, which is set to compute the value for 5 seconds.
        // The second result should come first, almost instantly, as it is not a delayed computed field.
        // Therefore, let's assume that if it does not come in at least 4 seconds, test has failed.
        if TimeSpan.FromSeconds(float 4) |> mre1.WaitOne |> not
        then fail "Timeout while waiting for first deferred result"
        if TimeSpan.FromSeconds(float 30) |> mre2.WaitOne |> not
        then fail "Timeout while waiting for second deferred result"
        sub.WaitCompleted()
        sub.Received
        |> Seq.cast<NameValueLookup>
        |> itemEquals 0 expectedDeferred1
        |> itemEquals 1 expectedDeferred2
        |> ignore
    | _ -> fail "Expected Deferred GQLRespnse"<|MERGE_RESOLUTION|>--- conflicted
+++ resolved
@@ -1436,13 +1436,13 @@
                 "delayed", null
             ]
         ]
-    let expectedDeferred1 : Output =
-        upcast NameValueLookup.ofList [
+    let expectedDeferred1 =
+        NameValueLookup.ofList [
             "data", upcast "Banana"
             "path", upcast ["testData"; "b"]
         ]
-    let expectedDeferred2 : Output =
-        upcast NameValueLookup.ofList [
+    let expectedDeferred2 =
+        NameValueLookup.ofList [
             "data", upcast NameValueLookup.ofList [
                 "value", upcast "Delayed value"
             ]
@@ -1458,27 +1458,14 @@
     }"""
     use mre1 = new ManualResetEvent(false)
     use mre2 = new ManualResetEvent(false)
-<<<<<<< HEAD
-    let mutable deferred1 : Output option = None
-    let mutable deferred2 : Output option = None
-    let getDeferred x =
-        if Option.isNone deferred1 then deferred1 <- Some x; mre1.Set() |> ignore
-        elif Option.isNone deferred2 then deferred2 <- Some x; mre2.Set() |> ignore
-    let lockObj = obj()
-=======
->>>>>>> 01dea989
-    let result = query |> executor.AsyncExecute |> sync
-    match result with
-    | Deferred(data, errors, deferred) ->
-        empty errors
-        data.["data"] |> equals (upcast expectedDirect)
-<<<<<<< HEAD
-        deferred |> Observable.add (fun x -> lock lockObj (fun () -> getDeferred x))
-=======
+    let result = query |> executor.AsyncExecute |> sync
+    match result with
+    | Deferred(data, errors, deferred) ->
+        empty errors
+        data.["data"] |> equals (upcast expectedDirect)
         use sub = deferred |> Observer.createWithCallback (fun sub _ ->
             if Seq.length sub.Received = 1 then mre1.Set() |> ignore
             elif Seq.length sub.Received = 2 then mre2.Set() |> ignore)
->>>>>>> 01dea989
         // The second result is a delayed async field, which is set to compute the value for 5 seconds.
         // The first result should come almost instantly, as it is not a delayed computed field.
         // Therefore, let's assume that if it does not come in at least 3 seconds, test has failed.
@@ -1486,10 +1473,6 @@
         then fail "Timeout while waiting for first deferred result"
         if TimeSpan.FromSeconds(float 30) |> mre2.WaitOne |> not
         then fail "Timeout while waiting for second deferred result"
-<<<<<<< HEAD
-        deferred1 |> isSome |> equals expectedDeferred1
-        deferred2 |> isSome |> equals expectedDeferred2
-=======
         sub.WaitCompleted()
         sub.Received
         |> Seq.cast<NameValueLookup>
@@ -1553,7 +1536,6 @@
         |> itemEquals 0 expectedDeferred1
         |> itemEquals 1 expectedDeferred2
         |> ignore
->>>>>>> 01dea989
     | _ -> fail "Expected Deferred GQLRespnse"
 
 [<Fact>]
