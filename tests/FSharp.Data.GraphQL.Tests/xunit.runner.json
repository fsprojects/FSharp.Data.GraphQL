{
<<<<<<< HEAD
    "appDomain": "denied"
=======
  "appDomain": "denied",
  "parallelizeAssembly": true
>>>>>>> 522cda88
}<|MERGE_RESOLUTION|>--- conflicted
+++ resolved
@@ -1,8 +1,4 @@
 {
-<<<<<<< HEAD
-    "appDomain": "denied"
-=======
   "appDomain": "denied",
   "parallelizeAssembly": true
->>>>>>> 522cda88
 }