// The MIT License (MIT)
// Copyright (c) 2016 Bazinga Technologies Inc

module FSharp.Data.GraphQL.Tests.AstExtensionsTests

open Xunit
open FSharp.Data.GraphQL.Parser
open FSharp.Data.GraphQL.Ast.Extensions

/// Converts line breaks to a single standard to avoid different SO line break termination issues.
let normalize (str : string) = str.Replace ("\r\n", "\n")

/// Generates an Ast.Document from a query string, prints it to another
/// query string and expects it to be equal. Input query must be formatted (with line breaks and identation).
/// Indentation unit is two empty spaces.
let private printAndAssert (query : string) =
    let document = parse query
    let expected = normalize query
<<<<<<< HEAD
    let actual = normalize (document.ToQueryString ())
    actual |> equals expected

[<Fact>]
let ``Should be able to print a simple query`` () =
=======
    let actual = normalize <| document.ToQueryString ()
    actual |> equals expected

[<Fact>]
let ``Can print a simple query`` () =
>>>>>>> 522cda88
    printAndAssert
        """query q {
  hero {
    name
  }
}"""

[<Fact>]
<<<<<<< HEAD
let ``Should be able to print a simple query with 2 fields`` () =
=======
let ``Can print a simple query with 2 fields`` () =
>>>>>>> 522cda88
    printAndAssert
        """query q {
  hero {
    id
    name
  }
}"""

[<Fact>]
<<<<<<< HEAD
let ``Should be able to print a query with variables`` () =
=======
let ``Can print a query with variables`` () =
>>>>>>> 522cda88
    printAndAssert
        """query q($id: String!) {
  hero(id: $id) {
    id
    name
  }
}"""

[<Fact>]
<<<<<<< HEAD
let ``Should be able to parse a query with an object input in the internal method`` () =
=======
let ``Can parse a query with an object input in the internal method`` () =
>>>>>>> 522cda88
    printAndAssert
        """mutation q($id: String!, $name: String!) {
  addHero(input: { id: $id, label: $name })
}"""

[<Fact>]
<<<<<<< HEAD
let ``Should be able to parse a query with an object having array properties input in the internal method`` () =
=======
let ``Can parse a query with an object having array properties input in the internal method`` () =
>>>>>>> 522cda88
    printAndAssert
        """mutation q($id: String!, $name: String!, $friend1: String!) {
  addHero(input: { friends: [ $friend1 ], id: $id, label: $name })
}"""

[<Fact>]
<<<<<<< HEAD
let ``Should be able to parse a query with an object having multi-element array input in the internal method`` () =
=======
let ``Can parse a query with an object having multi-element array input in the internal method`` () =
>>>>>>> 522cda88
    printAndAssert
        """mutation q($id: String!, $name: String!) {
  addHero(input: { friends: [ 7, 5, -3 ], id: $id, label: $name })
}"""

[<Fact>]
let ``Should be able print ObjectValue names properly`` () =
    printAndAssert
        """query GetCampaigns {
  campaigns(params: { limit: 100, offset: 0 }) {
    campaigns {
      code
    }
  }
}"""

[<Fact>]
<<<<<<< HEAD
let ``Should be able to print a query with aliases`` () =
=======
let ``Can print a query with aliases`` () =
>>>>>>> 522cda88
    printAndAssert
        """query q($myId: String!, $hisId: String!) {
  myHero: hero(id: $myId) {
    id
    name
  }
  hisHero: hero(id: $hisId) {
    id
    name
  }
  otherHero: hero(id: "1002") {
    name
  }
}"""

[<Fact>]
<<<<<<< HEAD
let ``Should be able to print a query with fragment spreads`` () =
=======
let ``Can print a query with fragment spreads`` () =
>>>>>>> 522cda88
    printAndAssert
        """query q($myId: String!, $hisId: String!) {
  myHero: hero(id: $myId) {
    id
    name
  }
  hisHero: hero(id: $hisId) {
    id
    name
  }
  otherHero: hero(id: "1002") {
    name
    friends {
      ...friend
    }
  }
}

fragment friend on Character {
  ... on Human {
    id
    homePlanet
  }
  ... on Droid {
    id
    primaryFunction
  }
}"""

[<Fact>]
<<<<<<< HEAD
let ``Should be able to print a short hand format query`` () =
=======
let ``Can print a short hand format query`` () =
>>>>>>> 522cda88
    printAndAssert
        """{
  field1
  field2
}"""

[<Fact>]
let ``Should not print query without name in short hand format`` () =
    printAndAssert
        """query ($rId: Int) {
  answer(id: $rId) {
    id
    answer
  }
}"""

[<Fact>]
<<<<<<< HEAD
let ``Should be able to print a query with inline fragments`` () =
=======
let ``Can print a query with inline fragments`` () =
>>>>>>> 522cda88
    printAndAssert
        """query q($myId: String!, $hisId: String!) {
  myHero: hero(id: $myId) {
    id
    name
  }
  hisHero: hero(id: $hisId) {
    id
    name
    friends {
      ... on Human {
        homePlanet
      }
      ... on Droid {
        primaryFunction
      }
    }
  }
  otherHero: hero(id: "1002") {
    name
    friends {
      ...friend
    }
  }
}

fragment friend on Character {
  ... on Human {
    id
    homePlanet
  }
  ... on Droid {
    id
    primaryFunction
  }
}"""

[<Fact>]
<<<<<<< HEAD
let ``Should be able to print arguments inside fragment spreads and default variable values`` () =
=======
let ``Can print arguments inside fragment spreads and default variable values`` () =
>>>>>>> 522cda88
    printAndAssert
        """query HeroComparison($first: Int = 3) {
  leftComparison: hero(episode: EMPIRE) {
    ...comparisonFields
  }
  rightComparison: hero(episode: JEDI) {
    ...comparisonFields
  }
}

fragment comparisonFields on Character {
  name
  friendsConnection(first: $first) {
    totalCount
    edges {
      node {
        name
      }
    }
  }
}"""

[<Fact>]
<<<<<<< HEAD
let ``Should be able to print directives`` () =
=======
let ``Can print directives`` () =
>>>>>>> 522cda88
    printAndAssert
        """query Hero($episode: Episode, $withFriends: Boolean!) {
  hero(episode: $episode) {
    name
    friends @include(if: $withFriends) {
      name
    }
  }
}"""

[<Fact>]
<<<<<<< HEAD
let ``Should be able to print multiple directives and arguments`` () =
=======
let ``Can print multiple directives and arguments`` () =
>>>>>>> 522cda88
    printAndAssert
        """query q($skip: Boolean!) {
  hero(id: "1000") {
    name
    friends(first: 1, name_starts_with: "D") @defer @skip(if: $skip) {
      ... on Human {
        id
        homePlanet
      }
      ... on Droid {
        id
        primaryFunction
      }
    }
  }
}"""

[<Fact>]
<<<<<<< HEAD
let ``Should be able to print a mutation`` () =
=======
let ``Can print a mutation`` () =
>>>>>>> 522cda88
    printAndAssert
        """mutation CreateReviewForEpisode($ep: Episode!, $review: ReviewInput!) {
  createReview(episode: $ep, review: $review) {
    stars
    commentary
  }
}"""

[<Fact>]
<<<<<<< HEAD
let ``Should be able to print a subscription`` () =
=======
let ``Can print a subscription`` () =
>>>>>>> 522cda88
    printAndAssert
        """subscription onCommentAdded($repoFullName: String!) {
  commentAdded(repoFullName: $repoFullName) {
    id
    content
  }
}"""

[<Fact>]
<<<<<<< HEAD
let ``Should be able to print type name meta field`` () =
=======
let ``Can print type name meta field`` () =
>>>>>>> 522cda88
    let expected =
        normalize
            """query q {
  hero(id: "1000") {
    name
    friends {
      ... on Human {
        id
        homePlanet
        __typename
      }
      ... on Droid {
        id
        primaryFunction
        __typename
      }
      __typename
    }
    __typename
  }
  __typename
}"""

    let query =
        """query q {
  hero(id: "1000") {
    name
    friends {
      ... on Human {
        id
        homePlanet
      }
      ... on Droid {
        id
        primaryFunction
      }
    }
  }
}
"""

    let document = parse query
<<<<<<< HEAD

    let actual =
        normalize
        <| document.ToQueryString (QueryStringPrintingOptions.IncludeTypeNames)

=======
    let actual =
        normalize
        <| document.ToQueryString (QueryStringPrintingOptions.IncludeTypeNames)
>>>>>>> 522cda88
    actual |> equals expected

[<Fact>]
let ``Should generate information map correctly`` () =
    let query =
        """query q {
  hero(id: "1000") {
    name
    friends {
      ... on Human {
        id
        homePlanet
      }
      ... on Droid {
        id
        primaryFunction
      }
    }
  }
}
"""

    let document = parse query
<<<<<<< HEAD

=======
>>>>>>> 522cda88
    let actual = document.GetInfoMap () |> Map.toList

    let expected = [
        (Some "q",
         [
             TypeField {
                 Name = "hero"
                 Alias = None
                 Fields = [
                     TypeField {
                         Name = "friends"
                         Alias = None
                         Fields = [
                             FragmentField { Name = "primaryFunction"; Alias = None; TypeCondition = "Droid"; Fields = [] }
                             FragmentField { Name = "id"; Alias = None; TypeCondition = "Droid"; Fields = [] }
                             FragmentField { Name = "homePlanet"; Alias = None; TypeCondition = "Human"; Fields = [] }
                             FragmentField { Name = "id"; Alias = None; TypeCondition = "Human"; Fields = [] }
                         ]
                     }
                     TypeField { Name = "name"; Alias = None; Fields = [] }
                 ]
             }
         ])
    ]

    actual |> equals expected<|MERGE_RESOLUTION|>--- conflicted
+++ resolved
@@ -16,19 +16,11 @@
 let private printAndAssert (query : string) =
     let document = parse query
     let expected = normalize query
-<<<<<<< HEAD
-    let actual = normalize (document.ToQueryString ())
-    actual |> equals expected
-
-[<Fact>]
-let ``Should be able to print a simple query`` () =
-=======
     let actual = normalize <| document.ToQueryString ()
     actual |> equals expected
 
 [<Fact>]
 let ``Can print a simple query`` () =
->>>>>>> 522cda88
     printAndAssert
         """query q {
   hero {
@@ -37,11 +29,7 @@
 }"""
 
 [<Fact>]
-<<<<<<< HEAD
-let ``Should be able to print a simple query with 2 fields`` () =
-=======
 let ``Can print a simple query with 2 fields`` () =
->>>>>>> 522cda88
     printAndAssert
         """query q {
   hero {
@@ -51,11 +39,7 @@
 }"""
 
 [<Fact>]
-<<<<<<< HEAD
-let ``Should be able to print a query with variables`` () =
-=======
 let ``Can print a query with variables`` () =
->>>>>>> 522cda88
     printAndAssert
         """query q($id: String!) {
   hero(id: $id) {
@@ -65,33 +49,21 @@
 }"""
 
 [<Fact>]
-<<<<<<< HEAD
-let ``Should be able to parse a query with an object input in the internal method`` () =
-=======
 let ``Can parse a query with an object input in the internal method`` () =
->>>>>>> 522cda88
     printAndAssert
         """mutation q($id: String!, $name: String!) {
   addHero(input: { id: $id, label: $name })
 }"""
 
 [<Fact>]
-<<<<<<< HEAD
-let ``Should be able to parse a query with an object having array properties input in the internal method`` () =
-=======
 let ``Can parse a query with an object having array properties input in the internal method`` () =
->>>>>>> 522cda88
     printAndAssert
         """mutation q($id: String!, $name: String!, $friend1: String!) {
   addHero(input: { friends: [ $friend1 ], id: $id, label: $name })
 }"""
 
 [<Fact>]
-<<<<<<< HEAD
-let ``Should be able to parse a query with an object having multi-element array input in the internal method`` () =
-=======
 let ``Can parse a query with an object having multi-element array input in the internal method`` () =
->>>>>>> 522cda88
     printAndAssert
         """mutation q($id: String!, $name: String!) {
   addHero(input: { friends: [ 7, 5, -3 ], id: $id, label: $name })
@@ -109,11 +81,7 @@
 }"""
 
 [<Fact>]
-<<<<<<< HEAD
-let ``Should be able to print a query with aliases`` () =
-=======
 let ``Can print a query with aliases`` () =
->>>>>>> 522cda88
     printAndAssert
         """query q($myId: String!, $hisId: String!) {
   myHero: hero(id: $myId) {
@@ -130,11 +98,7 @@
 }"""
 
 [<Fact>]
-<<<<<<< HEAD
-let ``Should be able to print a query with fragment spreads`` () =
-=======
 let ``Can print a query with fragment spreads`` () =
->>>>>>> 522cda88
     printAndAssert
         """query q($myId: String!, $hisId: String!) {
   myHero: hero(id: $myId) {
@@ -165,11 +129,7 @@
 }"""
 
 [<Fact>]
-<<<<<<< HEAD
-let ``Should be able to print a short hand format query`` () =
-=======
 let ``Can print a short hand format query`` () =
->>>>>>> 522cda88
     printAndAssert
         """{
   field1
@@ -187,11 +147,7 @@
 }"""
 
 [<Fact>]
-<<<<<<< HEAD
-let ``Should be able to print a query with inline fragments`` () =
-=======
 let ``Can print a query with inline fragments`` () =
->>>>>>> 522cda88
     printAndAssert
         """query q($myId: String!, $hisId: String!) {
   myHero: hero(id: $myId) {
@@ -230,11 +186,7 @@
 }"""
 
 [<Fact>]
-<<<<<<< HEAD
-let ``Should be able to print arguments inside fragment spreads and default variable values`` () =
-=======
 let ``Can print arguments inside fragment spreads and default variable values`` () =
->>>>>>> 522cda88
     printAndAssert
         """query HeroComparison($first: Int = 3) {
   leftComparison: hero(episode: EMPIRE) {
@@ -258,11 +210,7 @@
 }"""
 
 [<Fact>]
-<<<<<<< HEAD
-let ``Should be able to print directives`` () =
-=======
 let ``Can print directives`` () =
->>>>>>> 522cda88
     printAndAssert
         """query Hero($episode: Episode, $withFriends: Boolean!) {
   hero(episode: $episode) {
@@ -274,11 +222,7 @@
 }"""
 
 [<Fact>]
-<<<<<<< HEAD
-let ``Should be able to print multiple directives and arguments`` () =
-=======
 let ``Can print multiple directives and arguments`` () =
->>>>>>> 522cda88
     printAndAssert
         """query q($skip: Boolean!) {
   hero(id: "1000") {
@@ -297,11 +241,7 @@
 }"""
 
 [<Fact>]
-<<<<<<< HEAD
-let ``Should be able to print a mutation`` () =
-=======
 let ``Can print a mutation`` () =
->>>>>>> 522cda88
     printAndAssert
         """mutation CreateReviewForEpisode($ep: Episode!, $review: ReviewInput!) {
   createReview(episode: $ep, review: $review) {
@@ -311,11 +251,7 @@
 }"""
 
 [<Fact>]
-<<<<<<< HEAD
-let ``Should be able to print a subscription`` () =
-=======
 let ``Can print a subscription`` () =
->>>>>>> 522cda88
     printAndAssert
         """subscription onCommentAdded($repoFullName: String!) {
   commentAdded(repoFullName: $repoFullName) {
@@ -325,11 +261,7 @@
 }"""
 
 [<Fact>]
-<<<<<<< HEAD
-let ``Should be able to print type name meta field`` () =
-=======
 let ``Can print type name meta field`` () =
->>>>>>> 522cda88
     let expected =
         normalize
             """query q {
@@ -372,17 +304,9 @@
 """
 
     let document = parse query
-<<<<<<< HEAD
-
     let actual =
         normalize
         <| document.ToQueryString (QueryStringPrintingOptions.IncludeTypeNames)
-
-=======
-    let actual =
-        normalize
-        <| document.ToQueryString (QueryStringPrintingOptions.IncludeTypeNames)
->>>>>>> 522cda88
     actual |> equals expected
 
 [<Fact>]
@@ -406,10 +330,6 @@
 """
 
     let document = parse query
-<<<<<<< HEAD
-
-=======
->>>>>>> 522cda88
     let actual = document.GetInfoMap () |> Map.toList
 
     let expected = [
