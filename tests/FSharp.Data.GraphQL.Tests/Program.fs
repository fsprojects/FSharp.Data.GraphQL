--- conflicted
+++ resolved
@@ -15,11 +15,7 @@
         runner.Start(null)
         finished.WaitOne() |> ignore
         finished.Dispose()
-<<<<<<< HEAD
-        !result
-=======
         result.Value
->>>>>>> 522cda88
 
 [<assembly: CollectionBehavior(DisableTestParallelization = true)>]
 do()