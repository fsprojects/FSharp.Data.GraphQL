{
<<<<<<< HEAD
    "appDomain": "denied"
=======
  "$schema": "https://xunit.net/schema/current/xunit.runner.schema.json",
  "appDomain": "denied",
  "maxParallelThreads": -1,
  "parallelizeAssembly": true
>>>>>>> 522cda88
}<|MERGE_RESOLUTION|>--- conflicted
+++ resolved
@@ -1,10 +1,6 @@
 {
-<<<<<<< HEAD
-    "appDomain": "denied"
-=======
   "$schema": "https://xunit.net/schema/current/xunit.runner.schema.json",
   "appDomain": "denied",
   "maxParallelThreads": -1,
   "parallelizeAssembly": true
->>>>>>> 522cda88
 }