--- conflicted
+++ resolved
@@ -4,8 +4,4 @@
 set -o pipefail
 
 dotnet tool restore
-<<<<<<< HEAD
-dotnet fsi build.fsx "$@"
-=======
-dotnet run --project build/Build.fsproj
->>>>>>> 522cda88
+dotnet run --project build/Build.fsproj